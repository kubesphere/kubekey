--- conflicted
+++ resolved
@@ -34,11 +34,7 @@
         run: make generate-modules
 
       - name: golangci-lint
-<<<<<<< HEAD
-        uses: golangci/golangci-lint-action@v8
-=======
         uses: golangci/golangci-lint-action@v9
->>>>>>> dc671334
         with:
           version: v2.7.2
 
