--- conflicted
+++ resolved
@@ -155,11 +155,8 @@
 
 type SaveImages struct {
 	common.ArtifactAction
-<<<<<<< HEAD
 	ImageStartIndex int
-=======
 	ImageTransport string
->>>>>>> af024f26
 }
 
 func (s *SaveImages) Execute(runtime connector.Runtime) error {
@@ -191,19 +188,11 @@
 				variant = "-" + variant
 			}
 			// Ex:
-<<<<<<< HEAD
-			// oci:./kubekey/artifact/images:kubesphere:kube-apiserver:v1.21.5-amd64
-			// oci:./kubekey/artifact/images:kubesphere:kube-apiserver:v1.21.5-arm-v7
-			destName := fmt.Sprintf("oci:%s:%s:%s-%s%s", dirName, imageFullName[1], suffixImageName(imageFullName[2:]), arch, variant)
-			logger.Log.Infof("[%d]Source: %s", index, srcName)
-			logger.Log.Infof("[%d]Destination: %s", index, destName)
-=======
 			// oci:./kubekey/artifact/images:docker.io/kubesphere/kube-apiserver:v1.21.5-amd64
 			// oci:./kubekey/artifact/images:docker.io/kubesphere/kube-apiserver:v1.21.5-arm-v7
 			destName := fmt.Sprintf("oci:%s:%s-%s%s", dirName, image, arch, variant)
-			logger.Log.Infof("Source: %s", srcName)
-			logger.Log.Infof("Destination: %s", destName)
->>>>>>> af024f26
+			logger.Log.Infof("[%d]Source: %s", index, srcName)
+			logger.Log.Infof("[%d]Destination: %s", index, destName)
 
 			o := &CopyImageOptions{
 				srcImage: &srcImageOptions{
