--- conflicted
+++ resolved
@@ -47,16 +47,11 @@
 	DefaultCrictlVersion        = "v1.24.0"
 	DefaultKubeVersion          = "v1.23.10"
 	DefaultCalicoVersion        = "v3.23.2"
-<<<<<<< HEAD
-	DefaultFlannelVersion       = "v0.12.0"
-	DefaultCniVersion           = "v0.9.1"
 	DefaultCiliumVersion        = "v1.11.7"
-=======
 	DefaultFlannelVersion       = "v0.21.3"
 	DefaultFlannelCniPluginVersion  = "v1.1.2"
 	DefaultCniVersion           = "v1.2.0"
 	DefaultCiliumVersion        = "v1.11.6"
->>>>>>> 352f4df3
 	DefaultKubeovnVersion       = "v1.10.6"
 	DefalutMultusVersion        = "v3.8"
 	DefaultHelmVersion          = "v3.9.0"
