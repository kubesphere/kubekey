/*
Copyright 2020 The KubeSphere Authors.

Licensed under the Apache License, Version 2.0 (the "License");
you may not use this file except in compliance with the License.
You may obtain a copy of the License at

    http://www.apache.org/licenses/LICENSE-2.0

Unless required by applicable law or agreed to in writing, software
distributed under the License is distributed on an "AS IS" BASIS,
WITHOUT WARRANTIES OR CONDITIONS OF ANY KIND, either express or implied.
See the License for the specific language governing permissions and
limitations under the License.
*/

package kubernetes

import (
	"encoding/base64"
	"fmt"
	kubekeyapi "github.com/kubesphere/kubekey/pkg/apis/kubekey/v1alpha1"
	"github.com/kubesphere/kubekey/pkg/cluster/kubernetes/tmpl"
	"github.com/kubesphere/kubekey/pkg/util/manager"
	"github.com/pkg/errors"
	"os"
	"path/filepath"
	"strings"
)

func InstallKubeBinaries(mgr *manager.Manager) error {
	mgr.Logger.Infoln("Installing kube binaries")
	return mgr.RunTaskOnK8sNodes(installKubeBinaries, true)
}

func installKubeBinaries(mgr *manager.Manager, node *kubekeyapi.HostCfg) error {
<<<<<<< HEAD
=======

>>>>>>> 0b1f8d28
	if !ExistNodeName(node.Name) {
		if err := SyncKubeBinaries(mgr, node); err != nil {
			return err
		}

		if err := SetKubelet(mgr, node); err != nil {
			return err
		}
	}
	return nil
}

func ExistNodeName(nodename string) bool {
<<<<<<< HEAD
	_, ok := allNodesName[nodename]
	return ok
=======
	var allnodename map[string]string
	allnodename = make(map[string]string)
	tmp := strings.Split(clusterStatus["clusterInfo"], "\r\n")
	if len(tmp) > 1 {
		for i := 0; i < len(tmp); i++ {
			allnodename[strings.Fields(tmp[i])[0]] = strings.Fields(tmp[i])[0]
		}
		_, ok := allnodename[nodename]
		return ok
	}
	return false
>>>>>>> 0b1f8d28
}

func SyncKubeBinaries(mgr *manager.Manager, node *kubekeyapi.HostCfg) error {

	tmpDir := "/tmp/kubekey"
	_, err := mgr.Runner.ExecuteCmd(fmt.Sprintf("sudo -E /bin/sh -c \"if [ -d %s ]; then rm -rf %s ;fi\" && mkdir -p %s", tmpDir, tmpDir, tmpDir), 1, false)
	if err != nil {
		return errors.Wrap(errors.WithStack(err), "Failed to create tmp dir")
	}

	currentDir, err1 := filepath.Abs(filepath.Dir(os.Args[0]))
	if err1 != nil {
		return errors.Wrap(err1, "Failed to get current dir")
	}

	filesDir := fmt.Sprintf("%s/%s/%s/%s", currentDir, kubekeyapi.DefaultPreDir, mgr.Cluster.Kubernetes.Version, node.Arch)

	kubeadm := "kubeadm"
	kubelet := "kubelet"
	kubectl := "kubectl"
	helm := "helm"
	kubecni := fmt.Sprintf("cni-plugins-linux-%s-%s.tgz", node.Arch, kubekeyapi.DefaultCniVersion)
	binaryList := []string{kubeadm, kubelet, kubectl, helm, kubecni}

	var cmdlist []string

	for _, binary := range binaryList {
		if err := mgr.Runner.ScpFile(fmt.Sprintf("%s/%s", filesDir, binary), fmt.Sprintf("%s/%s", "/tmp/kubekey", binary)); err != nil {
			return errors.Wrap(errors.WithStack(err), fmt.Sprintf("Failed to sync binaries"))
		}

		if strings.Contains(binary, "cni-plugins-linux") {
			cmdlist = append(cmdlist, fmt.Sprintf("mkdir -p /opt/cni/bin && tar -zxf %s/%s -C /opt/cni/bin", "/tmp/kubekey", binary))
		} else if strings.Contains(binary, "kubelet") {
			continue
		} else {
			cmdlist = append(cmdlist, fmt.Sprintf("cp -f /tmp/kubekey/%s /usr/local/bin/%s && chmod +x /usr/local/bin/%s", binary, binary, binary))
		}
	}
	cmd := strings.Join(cmdlist, " && ")
	if _, err := mgr.Runner.ExecuteCmd(fmt.Sprintf("sudo -E /bin/sh -c \"%s\"", cmd), 2, false); err != nil {
		return errors.Wrap(errors.WithStack(err), fmt.Sprintf("Failed to create kubelet link"))
	}

	return nil
}

func SetKubelet(mgr *manager.Manager, node *kubekeyapi.HostCfg) error {

	if _, err := mgr.Runner.ExecuteCmd(fmt.Sprintf("sudo -E /bin/sh -c \"%s\"", "cp -f /tmp/kubekey/kubelet /usr/local/bin/kubelet && chmod +x /usr/local/bin/kubelet"), 2, false); err != nil {
		return errors.Wrap(errors.WithStack(err), fmt.Sprintf("Failed to create kubelet link"))
	}

	kubeletService, err1 := tmpl.GenerateKubeletService()
	if err1 != nil {
		return err1
	}
	kubeletServiceBase64 := base64.StdEncoding.EncodeToString([]byte(kubeletService))
	if _, err := mgr.Runner.ExecuteCmd(fmt.Sprintf("sudo -E /bin/sh -c \"echo %s | base64 -d > /etc/systemd/system/kubelet.service\"", kubeletServiceBase64), 5, false); err != nil {
		return errors.Wrap(errors.WithStack(err), "Failed to generate kubelet service")
	}

	if _, err := mgr.Runner.ExecuteCmd("sudo -E /bin/sh -c \"systemctl enable kubelet && ln -snf /usr/local/bin/kubelet /usr/bin/kubelet\"", 5, false); err != nil {
		return errors.Wrap(errors.WithStack(err), "Failed to enable kubelet service")
	}

	kubeletEnv, err3 := tmpl.GenerateKubeletEnv(node)
	if err3 != nil {
		return err3
	}
	kubeletEnvBase64 := base64.StdEncoding.EncodeToString([]byte(kubeletEnv))
	if _, err := mgr.Runner.ExecuteCmd(fmt.Sprintf("sudo -E /bin/sh -c \"mkdir -p /etc/systemd/system/kubelet.service.d && echo %s | base64 -d > /etc/systemd/system/kubelet.service.d/10-kubeadm.conf\"", kubeletEnvBase64), 2, false); err != nil {
		return errors.Wrap(errors.WithStack(err), "Failed to generate kubelet env")
	}

	return nil
}<|MERGE_RESOLUTION|>--- conflicted
+++ resolved
@@ -34,11 +34,7 @@
 }
 
 func installKubeBinaries(mgr *manager.Manager, node *kubekeyapi.HostCfg) error {
-<<<<<<< HEAD
-=======
-
->>>>>>> 0b1f8d28
-	if !ExistNodeName(node.Name) {
+	if !strings.Contains(clusterStatus["clusterInfo"], node.Name) && !strings.Contains(clusterStatus["clusterInfo"], node.InternalAddress) {
 		if err := SyncKubeBinaries(mgr, node); err != nil {
 			return err
 		}
@@ -48,25 +44,6 @@
 		}
 	}
 	return nil
-}
-
-func ExistNodeName(nodename string) bool {
-<<<<<<< HEAD
-	_, ok := allNodesName[nodename]
-	return ok
-=======
-	var allnodename map[string]string
-	allnodename = make(map[string]string)
-	tmp := strings.Split(clusterStatus["clusterInfo"], "\r\n")
-	if len(tmp) > 1 {
-		for i := 0; i < len(tmp); i++ {
-			allnodename[strings.Fields(tmp[i])[0]] = strings.Fields(tmp[i])[0]
-		}
-		_, ok := allnodename[nodename]
-		return ok
-	}
-	return false
->>>>>>> 0b1f8d28
 }
 
 func SyncKubeBinaries(mgr *manager.Manager, node *kubekeyapi.HostCfg) error {
