/*
Copyright 2024 The KubeSphere Authors.

Licensed under the Apache License, Version 2.0 (the "License");
you may not use this file except in compliance with the License.
You may obtain a copy of the License at

    http://www.apache.org/licenses/LICENSE-2.0

Unless required by applicable law or agreed to in writing, software
distributed under the License is distributed on an "AS IS" BASIS,
WITHOUT WARRANTIES OR CONDITIONS OF ANY KIND, either express or implied.
See the License for the specific language governing permissions and
limitations under the License.
*/

package modules

import (
	"bytes"
	"context"
	"crypto/tls"
	"encoding/json"
	"fmt"
	"io"
	"io/fs"
	"net/http"
	"os"
	"path/filepath"
	"regexp"
	"strings"

	"github.com/cockroachdb/errors"
	"github.com/containerd/containerd/images"
	kkprojectv1 "github.com/kubesphere/kubekey/api/project/v1"
	imagev1 "github.com/opencontainers/image-spec/specs-go/v1"
	"k8s.io/apimachinery/pkg/apis/meta/v1/unstructured"
	"k8s.io/apimachinery/pkg/runtime"
	utilruntime "k8s.io/apimachinery/pkg/util/runtime"
	"k8s.io/klog/v2"
	"k8s.io/utils/ptr"
	"oras.land/oras-go/v2"
	"oras.land/oras-go/v2/registry"
	"oras.land/oras-go/v2/registry/remote"
	"oras.land/oras-go/v2/registry/remote/auth"

	_const "github.com/kubesphere/kubekey/v4/pkg/const"
	"github.com/kubesphere/kubekey/v4/pkg/converter/tmpl"
	"github.com/kubesphere/kubekey/v4/pkg/variable"
)

/*
The Image module handles container image operations including pulling images from registries and pushing images to private registries.

Configuration:
Users can specify image operations through the following parameters:

image:
  pull:                    # optional: pull configuration
    manifests: []string    # required: list of image manifests to pull
    images_dir: string     # required: directory to store pulled images
    skipTLSVerify: bool    # optional: default skip TLS verification
    autus:                 # optional: target image repo access information, slice type
      - repo: string       # optional: target image repo
        username: string   # optional: target image repo access username
        password: string   # optional: target image repo access password
        insecure: bool    # optional: skip TLS verification for current repo
  push:                    # optional: push configuration
    autus:                 # optional: target image repo access information, slice type
      - repo: string       # optional: target image repo
        username: string   # optional: target image repo access username
        password: string   # optional: target image repo access password
        insecure: bool    # optional: skip TLS verification for current repo
    images_dir: string     # required: directory containing images to push
    skipTLSVerify: bool    # optional: default skip TLS verification
    src_pattern: string            # optional: source image pattern to push (regex supported). If not specified, all images in images_dir will be pushed
    dest: string           # required: destination registry and image name. Supports template syntax for dynamic values
  copy:
    from:
      type: string           # required: image source type, file or hub
      path: string           # optional: when image source type is file, then required, means image file path
      manifests: []string    # required: list of image manifests to pull
      skipTLSVerify: bool    # optional: skip TLS verification
      autus:                 # optional: target image repo access information, slice type
        - repo: string       # optional: target image repo
          username: string   # optional: target image repo access username
          password: string   # optional: target image repo access password
    to:
      type: string           # required: image target type, file or hub
      path: string           # required: image target path
      skipTLSVerify: bool    # optional: skip TLS verification
      pattern: string        # optional: source image pattern to push (regex supported). If not specified, all images in images_dir will be pushed
      autus:                 # optional: target image repo access information, slice type
        - repo: string       # optional: target image repo
          username: string   # optional: target image repo access username
          password: string   # optional: target image repo access password

Usage Examples in Playbook Tasks:
1. Pull images from registry:
   ```yaml
   - name: Pull container images
     image:
       pull:
         manifests:
           - nginx:latest
           - prometheus:v2.45.0
         images_dir: /path/to/images
         auths:
           - repo: docker.io
             username: MyDockerAccount
             password: my_password
           - repo: my.dockerhub.local
             username: MyHubAccount
             password: my_password
     register: pull_result
   ```

2. Push images to private registry:
   ```yaml
   - name: Push images to private registry
     image:
       push:
         auths:
           - repo: docker.io
             username: MyDockerAccount
             password: my_password
           - repo: registry.example.com
             username: admin
             password: secret
         namespace_override: custom-ns
         images_dir: /path/to/images
		 dest: registry.example.com/{{ . }}
     register: push_result
   ```

3. Copy image from file to file
   ```yaml
   - name: file to file
     image:
       copy:
       from:
         path: "/path/from/images"
         manifests:
          - nginx:latest
          - prometheus:v2.45.0
       to:
         path: /path/to/images
   ```

Return Values:
- On success: Returns "Success" in stdout
- On failure: Returns error message in stderr
*/

const defaultRegistry = "docker.io"

// imageArgs holds the configuration for image operations
type imageArgs struct {
	pull *imagePullArgs
	push *imagePushArgs
	copy *imageCopyArgs
}

// imagePullArgs contains parameters for pulling images
type imagePullArgs struct {
	imagesDir     string
	manifests     []string
	skipTLSVerify *bool
	platform      string
	auths         []imageAuth
}

type imageAuth struct {
	Repo     string `json:"repo"`
	Username string `json:"username"`
	Password string `json:"password"`
	Insecure *bool  `json:"insecure"`
}

// pull retrieves images from a remote registry and stores them locally
func (i imagePullArgs) pull(ctx context.Context, platform string) error {
	for _, img := range i.manifests {
		img = normalizeImageNameSimple(img)
		src, err := remote.NewRepository(img)
		if err != nil {
			return errors.Wrapf(err, "failed to get remote image %s", img)
		}
		src.Client = &auth.Client{
			Client: &http.Client{
				Transport: &http.Transport{
					TLSClientConfig: &tls.Config{
<<<<<<< HEAD
						InsecureSkipVerify: skipTLSVerifyFunc(img, i.auths, *i.skipTLSVerify),
=======
						InsecureSkipVerify: skipTlsVerifyFunc(img, i.auths, *i.skipTLSVerify),
>>>>>>> 4985395a
					},
				},
			},
			Cache:      auth.NewCache(),
			Credential: authFunc(i.auths),
		}

		dst, err := newLocalRepository(filepath.Join(src.Reference.Registry, src.Reference.Repository)+":"+src.Reference.Reference, i.imagesDir)
		if err != nil {
			return err
		}

		copyOption := oras.DefaultCopyOptions
		if platform != "" {
			plat, err := parsePlatform(platform)
			// only work when input a correct platform like "linux/amd64" or "linux/arm64"
			// if input a wrong platform,all platform of this image will be pulled
			if err == nil {
				copyOption.WithTargetPlatform(&plat)
			}
		}

		if _, err = oras.Copy(ctx, src, src.Reference.Reference, dst, "", copyOption); err != nil {
			return errors.Wrapf(err, "failed to pull image %q to local dir", img)
		}
	}

	return nil
}

func authFunc(auths []imageAuth) func(ctx context.Context, hostport string) (auth.Credential, error) {
	var creds = make(map[string]auth.Credential)
	for _, inputAuth := range auths {
		var rp = inputAuth.Repo
		if rp == "docker.io" || rp == "" {
			rp = "registry-1.docker.io"
		}
		creds[rp] = auth.Credential{
			Username: inputAuth.Username,
			Password: inputAuth.Password,
		}
	}
	return func(_ context.Context, hostport string) (auth.Credential, error) {
		cred, ok := creds[hostport]
		if !ok {
			cred = auth.EmptyCredential
		}
		return cred, nil
	}
}

<<<<<<< HEAD
func skipTLSVerifyFunc(img string, auths []imageAuth, defaults bool) bool {
=======
func skipTlsVerifyFunc(img string, auths []imageAuth, defaults bool) bool {
>>>>>>> 4985395a
	imgHost := strings.Split(img, "/")[0]
	for _, a := range auths {
		if imgHost == a.Repo {
			if a.Insecure != nil {
				return *a.Insecure
<<<<<<< HEAD
			}
			return defaults
=======
			} else {
				return defaults
			}
>>>>>>> 4985395a
		}
	}
	return defaults
}

// parse platform string to ocispec.Platform
func parsePlatform(platformStr string) (imagev1.Platform, error) {
	parts := strings.Split(platformStr, "/")
	if len(parts) < 2 {
		return imagev1.Platform{}, errors.New("invalid platform input: " + platformStr)
	}

	plat := imagev1.Platform{
		OS:           parts[0],
		Architecture: parts[1],
	}

	// handle platform like "arm/v7"
	if len(parts) > 2 {
		plat.Variant = strings.Join(parts[2:], "/")
	}

	return plat, nil
}

// imagePushArgs contains parameters for pushing images
type imagePushArgs struct {
	imagesDir     string
	skipTLSVerify *bool
	srcPattern    *regexp.Regexp
	destTmpl      string
	auths         []imageAuth
}

// push uploads local images to a remote registry
func (i imagePushArgs) push(ctx context.Context, hostVars map[string]any) error {
	manifests, err := findLocalImageManifests(i.imagesDir)
	if err != nil {
		return err
	}
	klog.V(5).Info("manifests found", "manifests", manifests)

	for _, img := range manifests {
		// match regex by src
		if i.srcPattern != nil && !i.srcPattern.MatchString(img) {
			// skip
			continue
		}
		src, err := newLocalRepository(img, i.imagesDir)
		if err != nil {
			return err
		}
		dest := i.destTmpl
		if kkprojectv1.IsTmplSyntax(dest) {
			// add temporary variable
			_ = unstructured.SetNestedField(hostVars, src.Reference.Registry, "module", "image", "src", "reference", "registry")
			_ = unstructured.SetNestedField(hostVars, src.Reference.Repository, "module", "image", "src", "reference", "repository")
			_ = unstructured.SetNestedField(hostVars, src.Reference.Reference, "module", "image", "src", "reference", "reference")
			dest, err = tmpl.ParseFunc(hostVars, dest, func(b []byte) string { return string(b) })
			if err != nil {
				return err
			}
		}
		dst, err := remote.NewRepository(dest)
		if err != nil {
			return errors.Wrapf(err, "failed to get remote repository %q", dest)
		}
		dst.Client = &auth.Client{
			Client: &http.Client{
				Transport: &http.Transport{
					TLSClientConfig: &tls.Config{
<<<<<<< HEAD
						InsecureSkipVerify: skipTLSVerifyFunc(dest, i.auths, *i.skipTLSVerify),
=======
						InsecureSkipVerify: skipTlsVerifyFunc(dest, i.auths, *i.skipTLSVerify),
>>>>>>> 4985395a
					},
				},
			},
			Cache:      auth.NewCache(),
			Credential: authFunc(i.auths),
		}

		if _, err = oras.Copy(ctx, src, src.Reference.Reference, dst, dst.Reference.Reference, oras.DefaultCopyOptions); err != nil {
			return errors.Wrapf(err, "failed to push image %q to remote", img)
		}
	}

	return nil
}

type imageCopyArgs struct {
	From imageCopyTargetArgs `json:"from"`
	To   imageCopyTargetArgs `json:"to"`
}

type imageCopyTargetArgs struct {
	Path      string `json:"path"`
	manifests []string
	Pattern   *regexp.Regexp
}

func (i *imageCopyArgs) parseFromVars(vars, cp map[string]any) error {
	i.From.manifests, _ = variable.StringSliceVar(vars, cp, "from", "manifests")
	fromPath, _ := variable.PrintVar(cp, "from", "path")
	if fromStr, ok := fromPath.(string); !ok {
		return errors.New("\"copy.to.path\" must be a string")
	} else if fromStr == "" {
		return errors.New("\"copy.to.path\" should not be empty")
	} else {
		i.From.Path = fromStr
	}
	toPath, _ := variable.PrintVar(cp, "to", "path")
	if destStr, ok := toPath.(string); !ok {
		return errors.New("\"copy.to.path\" must be a string")
	} else if destStr == "" {
		return errors.New("\"copy.to.path\" should not be empty")
	} else {
		i.To.Path = destStr
	}
	srcPattern, _ := variable.StringVar(vars, cp, "to", "src_pattern")
	if srcPattern != "" {
		pattern, err := regexp.Compile(srcPattern)
		if err != nil {
			return errors.Wrap(err, "\"to.pattern\" should be a valid regular expression. ")
		}
		i.To.Pattern = pattern
	}
	return nil
}

func (i *imageCopyArgs) copy(ctx context.Context, _ map[string]any) error {
	if sts, err := os.Stat(i.From.Path); err != nil || !sts.IsDir() {
		return errors.New("\"copy.from.path\" must be a exist directory")
	}
	for _, img := range i.From.manifests {
		if i.To.Pattern != nil && !i.To.Pattern.MatchString(img) {
			// skip
			continue
		}
		src, err := newLocalRepository(img, i.From.Path)
		if err != nil {
			return err
		}
		dst, err := newLocalRepository(filepath.Join(src.Reference.Registry, src.Reference.Repository)+":"+src.Reference.Reference, i.To.Path)
		if err != nil {
			return err
		}
		if _, err = oras.Copy(ctx, src, src.Reference.Reference, dst, dst.Reference.Reference, oras.DefaultCopyOptions); err != nil {
			return errors.Wrapf(err, "failed to push image %q to remote", img)
		}
	}
	return nil
}

// newImageArgs creates a new imageArgs instance from raw configuration
func newImageArgs(_ context.Context, raw runtime.RawExtension, vars map[string]any) (*imageArgs, error) {
	ia := &imageArgs{}
	// check args
	args := variable.Extension2Variables(raw)
	binaryDir, _ := variable.StringVar(vars, args, _const.BinaryDir)

	if pullArgs, ok := args["pull"]; ok {
		pull, ok := pullArgs.(map[string]any)
		if !ok {
			return nil, errors.New("\"pull\" should be map")
		}
		ipl := &imagePullArgs{}
		ipl.manifests, _ = variable.StringSliceVar(vars, pull, "manifests")
		ipl.auths = make([]imageAuth, 0)
		pullAuths := make([]imageAuth, 0)
		_ = variable.AnyVar(vars, pull, &pullAuths, "auths")
		for _, a := range pullAuths {
			a.Repo, _ = tmpl.ParseFunc(vars, a.Repo, func(b []byte) string { return string(b) })
			a.Username, _ = tmpl.ParseFunc(vars, a.Username, func(b []byte) string { return string(b) })
			a.Password, _ = tmpl.ParseFunc(vars, a.Password, func(b []byte) string { return string(b) })
			ipl.auths = append(ipl.auths, a)
		}
		ipl.imagesDir, _ = variable.StringVar(vars, pull, "images_dir")
		ipl.skipTLSVerify, _ = variable.BoolVar(vars, pull, "skip_tls_verify")
		if ipl.skipTLSVerify == nil {
			ipl.skipTLSVerify = ptr.To(false)
		}
		ipl.platform, _ = variable.StringVar(vars, pull, "platform")
		// check args
		if len(ipl.manifests) == 0 {
			return nil, errors.New("\"pull.manifests\" is required")
		}
		if ipl.imagesDir == "" {
			if binaryDir == "" {
				return nil, errors.New("\"pull.images_dir\" is required")
			}
			ipl.imagesDir = filepath.Join(binaryDir, _const.BinaryImagesDir)
		}
		ia.pull = ipl
	}
	// if namespace_override is not empty, it will override the image manifests namespace_override. (namespace maybe multi sub path)
	// push to private registry
	if pushArgs, ok := args["push"]; ok {
		push, ok := pushArgs.(map[string]any)
		if !ok {
			return nil, errors.New("\"push\" should be map")
		}

		ips := &imagePushArgs{}
		ips.auths = make([]imageAuth, 0)
		pullAuths := make([]imageAuth, 0)
		_ = variable.AnyVar(vars, push, &pullAuths, "auths")
		for _, a := range pullAuths {
			a.Repo, _ = tmpl.ParseFunc(vars, a.Repo, func(b []byte) string { return string(b) })
			a.Username, _ = tmpl.ParseFunc(vars, a.Username, func(b []byte) string { return string(b) })
			a.Password, _ = tmpl.ParseFunc(vars, a.Password, func(b []byte) string { return string(b) })
			ips.auths = append(ips.auths, a)
		}
		ips.imagesDir, _ = variable.StringVar(vars, push, "images_dir")
		srcPattern, _ := variable.StringVar(vars, push, "src_pattern")
		destTmpl, _ := variable.PrintVar(push, "dest")
		ips.skipTLSVerify, _ = variable.BoolVar(vars, push, "skip_tls_verify")
		if ips.skipTLSVerify == nil {
			ips.skipTLSVerify = ptr.To(false)
		}
		// check args
		if ips.imagesDir == "" {
			if binaryDir == "" {
				return nil, errors.New("\"push.images_dir\" is required")
			}
			ips.imagesDir = filepath.Join(binaryDir, _const.BinaryImagesDir)
		}
		if srcPattern != "" {
			pattern, err := regexp.Compile(srcPattern)
			if err != nil {
				return nil, errors.Wrap(err, "\"push.src\" should be a valid regular expression. ")
			}
			ips.srcPattern = pattern
		}
		if destStr, ok := destTmpl.(string); !ok {
			return nil, errors.New("\"push.dest\" must be a string")
		} else if destStr == "" {
			return nil, errors.New("\"push.dest\" should not be empty")
		} else {
			ips.destTmpl = destStr
		}
		ia.push = ips
	}

	if cpArgs, ok := args["copy"]; ok {
		cp, ok := cpArgs.(map[string]any)
		if !ok {
			return nil, errors.New("\"copy\" should be map")
		}

		cps := &imageCopyArgs{}

		err := cps.parseFromVars(vars, cp)
		if err != nil {
			return nil, err
		}

		ia.copy = cps
	}

	return ia, nil
}

// ModuleImage handles the "image" module, managing container image operations including pulling and pushing images
func ModuleImage(ctx context.Context, options ExecOptions) (string, string, error) {
	// get host variable
	ha, err := options.getAllVariables()
	if err != nil {
		return StdoutFailed, StderrGetHostVariable, err
	}

	ia, err := newImageArgs(ctx, options.Args, ha)
	if err != nil {
		return StdoutFailed, StderrParseArgument, err
	}

	// pull image manifests to local dir
	if ia.pull != nil {
		if err := ia.pull.pull(ctx, ia.pull.platform); err != nil {
			return StdoutFailed, "failed to pull image", err
		}
	}
	// push image to private registry
	if ia.push != nil {
		if err := ia.push.push(ctx, ha); err != nil {
			return StdoutFailed, "failed to push image", err
		}
	}

	if ia.copy != nil {
		if err := ia.copy.copy(ctx, ha); err != nil {
			return StdoutFailed, "failed to push image", err
		}
	}

	return StdoutSuccess, "", nil
}

// findLocalImageManifests get image manifests with whole image's name.
func findLocalImageManifests(localDir string) ([]string, error) {
	if _, err := os.Stat(localDir); err != nil {
		klog.V(4).ErrorS(err, "failed to stat local directory", "image_dir", localDir)
		// images is not exist, skip
		return make([]string, 0), nil
	}

	var manifests []string
	if err := filepath.WalkDir(localDir, func(path string, d fs.DirEntry, err error) error {
		if err != nil {
			return errors.Wrapf(err, "failed to walkdir %s", path)
		}

		if path == filepath.Join(localDir, "blobs") {
			return filepath.SkipDir
		}

		if d.IsDir() || filepath.Base(path) == "manifests" {
			return nil
		}

		file, err := os.ReadFile(path)
		if err != nil {
			return errors.Wrapf(err, "failed to read file %q", path)
		}

		var data map[string]any
		if err := json.Unmarshal(file, &data); err != nil {
			klog.V(4).ErrorS(err, "unmarshal manifests file error", "file", path)
			// skip un-except file (empty)
			return nil
		}

		mediaType, ok := data["mediaType"].(string)
		if !ok {
			return errors.New("invalid mediaType")
		}
		if mediaType == imagev1.MediaTypeImageIndex || mediaType == imagev1.MediaTypeImageManifest || // oci multi or single schema
			mediaType == images.MediaTypeDockerSchema2ManifestList || mediaType == images.MediaTypeDockerSchema2Manifest { // docker multi or single schema
			subpath, err := filepath.Rel(localDir, path)
			if err != nil {
				return errors.Wrap(err, "failed to get relative filepath")
			}
			if strings.HasPrefix(filepath.Base(subpath), "sha256:") {
				// only found image tag.
				return nil
			}
			// the parent dir of subpath is "manifests". should delete it
			manifests = append(manifests, filepath.Dir(filepath.Dir(subpath))+":"+filepath.Base(subpath))
		}

		return nil
	}); err != nil {
		return nil, err
	}

	return manifests, nil
}

// newLocalRepository local dir images repository
func newLocalRepository(reference, localDir string) (*remote.Repository, error) {
	ref, err := registry.ParseReference(reference)
	if err != nil {
		return nil, errors.Wrapf(err, "failed to parse reference %q", reference)
	}
	// store in each domain

	return &remote.Repository{
		Reference: ref,
		Client:    &http.Client{Transport: &imageTransport{baseDir: localDir}},
	}, nil
}

var responseNotFound = &http.Response{Proto: "Local", StatusCode: http.StatusNotFound}
var responseNotAllowed = &http.Response{Proto: "Local", StatusCode: http.StatusMethodNotAllowed}
var responseServerError = &http.Response{Proto: "Local", StatusCode: http.StatusInternalServerError}
var responseCreated = &http.Response{Proto: "Local", StatusCode: http.StatusCreated}
var responseOK = &http.Response{Proto: "Local", StatusCode: http.StatusOK}

// const domain = "internal"
const apiPrefix = "/v2/"

type imageTransport struct {
	baseDir string
}

// RoundTrip deal http.Request in local dir images.
func (i imageTransport) RoundTrip(request *http.Request) (*http.Response, error) {
	var resp *http.Response

	switch request.Method {
	case http.MethodHead:
		resp = i.head(request)
	case http.MethodPost:
		resp = i.post(request)
	case http.MethodPut:
		resp = i.put(request)
	case http.MethodGet:
		resp = i.get(request)
	default:
		resp = responseNotAllowed
	}

	if resp != nil {
		resp.Request = request
	}

	return resp, nil
}

// head method for http.MethodHead. check if file is exist in blobs dir or manifests dir
func (i imageTransport) head(request *http.Request) *http.Response {
	if strings.HasSuffix(filepath.Dir(request.URL.Path), "blobs") { // blobs
		filename := filepath.Join(i.baseDir, "blobs", filepath.Base(request.URL.Path))
		if _, err := os.Stat(filename); err != nil {
			klog.V(4).ErrorS(err, "failed to stat blobs", "filename", filename)

			return responseNotFound
		}

		return responseOK
	} else if strings.HasSuffix(filepath.Dir(request.URL.Path), "manifests") { // manifests
		filename := filepath.Join(i.baseDir, request.Host, strings.TrimPrefix(request.URL.Path, apiPrefix))
		if _, err := os.Stat(filename); err != nil {
			klog.V(4).ErrorS(err, "failed to stat blobs", "filename", filename)

			return responseNotFound
		}

		file, err := os.ReadFile(filename)
		if err != nil {
			klog.V(4).ErrorS(err, "failed to read file", "filename", filename)

			return responseServerError
		}

		var data map[string]any
		if err := json.Unmarshal(file, &data); err != nil {
			klog.V(4).ErrorS(err, "failed to unmarshal file", "filename", filename)

			return responseServerError
		}

		mediaType, ok := data["mediaType"].(string)
		if !ok {
			klog.V(4).ErrorS(nil, "unknown mediaType", "filename", filename)

			return responseServerError
		}

		return &http.Response{
			Proto:      "Local",
			StatusCode: http.StatusOK,
			Header: http.Header{
				"Content-Type": []string{mediaType},
			},
			ContentLength: int64(len(file)),
		}
	}

	return responseNotAllowed
}

// post method for http.MethodPost, accept request.
func (i imageTransport) post(request *http.Request) *http.Response {
	if strings.HasSuffix(request.URL.Path, "/uploads/") {
		return &http.Response{
			Proto:      "Local",
			StatusCode: http.StatusAccepted,
			Header: http.Header{
				"Location": []string{filepath.Dir(request.URL.Path)},
			},
			Request: request,
		}
	}

	return responseNotAllowed
}

// put method for http.MethodPut, create file in blobs dir or manifests dir
func (i imageTransport) put(request *http.Request) *http.Response {
	if strings.HasSuffix(request.URL.Path, "/uploads") { // blobs
		body, err := io.ReadAll(request.Body)
		if err != nil {
			klog.V(4).ErrorS(err, "failed to read request")

			return responseServerError
		}
		defer request.Body.Close()

		filename := filepath.Join(i.baseDir, "blobs", request.URL.Query().Get("digest"))
		if err := os.MkdirAll(filepath.Dir(filename), os.ModePerm); err != nil {
			klog.V(4).ErrorS(err, "failed to create dir", "dir", filepath.Dir(filename))

			return responseServerError
		}

		if err := os.WriteFile(filename, body, os.ModePerm); err != nil {
			klog.V(4).ErrorS(err, "failed to write file", "filename", filename)

			return responseServerError
		}

		return responseCreated
	} else if strings.HasSuffix(filepath.Dir(request.URL.Path), "/manifests") { // manifests
		body, err := io.ReadAll(request.Body)
		if err != nil {
			klog.V(4).ErrorS(err, "failed to read request")

			return responseServerError
		}
		defer request.Body.Close()

		filename := filepath.Join(i.baseDir, request.Host, strings.TrimPrefix(request.URL.Path, apiPrefix))
		if err := os.MkdirAll(filepath.Dir(filename), os.ModePerm); err != nil {
			klog.V(4).ErrorS(err, "failed to create dir", "dir", filepath.Dir(filename))

			return responseServerError
		}

		if err := os.WriteFile(filename, body, os.ModePerm); err != nil {
			klog.V(4).ErrorS(err, "failed to write file", "filename", filename)

			return responseServerError
		}

		return responseCreated
	}

	return responseNotAllowed
}

// get method for http.MethodGet, get file in blobs dir or manifest dir
func (i imageTransport) get(request *http.Request) *http.Response {
	if strings.HasSuffix(filepath.Dir(request.URL.Path), "blobs") { // blobs
		filename := filepath.Join(i.baseDir, "blobs", filepath.Base(request.URL.Path))
		if _, err := os.Stat(filename); err != nil {
			klog.V(4).ErrorS(err, "failed to stat blobs", "filename", filename)

			return responseNotFound
		}

		file, err := os.ReadFile(filename)
		if err != nil {
			klog.V(4).ErrorS(err, "failed to read file", "filename", filename)

			return responseServerError
		}

		return &http.Response{
			Proto:         "Local",
			StatusCode:    http.StatusOK,
			ContentLength: int64(len(file)),
			Body:          io.NopCloser(bytes.NewReader(file)),
		}
	} else if strings.HasSuffix(filepath.Dir(request.URL.Path), "manifests") { // manifests
		filename := filepath.Join(i.baseDir, request.Host, strings.TrimPrefix(request.URL.Path, apiPrefix))
		if _, err := os.Stat(filename); err != nil {
			klog.V(4).ErrorS(err, "failed to stat blobs", "filename", filename)

			return responseNotFound
		}

		file, err := os.ReadFile(filename)
		if err != nil {
			klog.V(4).ErrorS(err, "failed to read file", "filename", filename)

			return responseServerError
		}

		var data map[string]any
		if err := json.Unmarshal(file, &data); err != nil {
			klog.V(4).ErrorS(err, "failed to unmarshal file data", "filename", filename)

			return responseServerError
		}

		mediaType, ok := data["mediaType"].(string)
		if !ok {
			klog.V(4).ErrorS(nil, "unknown mediaType", "filename", filename)

			return responseServerError
		}

		return &http.Response{
			Proto:      "Local",
			StatusCode: http.StatusOK,
			Header: http.Header{
				"Content-Type": []string{mediaType},
			},
			ContentLength: int64(len(file)),
			Body:          io.NopCloser(bytes.NewReader(file)),
		}
	}

	return responseNotAllowed
}

func normalizeImageNameSimple(image string) string {
	parts := strings.Split(image, "/")

	switch len(parts) {
	case 1:
		// image like: ubuntu -> docker.io/library/ubuntu
		return fmt.Sprintf("%s/library/%s", defaultRegistry, image)
	case 2:
		// image like: project/xx or registry/project
		firstPart := parts[0]
		if firstPart == "localhost" || (strings.Contains(firstPart, ".") || strings.Contains(firstPart, ":")) {
			return image
		}
		return fmt.Sprintf("%s/%s", defaultRegistry, image)
	default:
		// image like: registry/project/xx/sub
		firstPart := parts[0]
		if firstPart == "localhost" || (strings.Contains(firstPart, ".") || strings.Contains(firstPart, ":")) {
			return image
		}
		return fmt.Sprintf("%s/%s", defaultRegistry, image)
	}
}

func init() {
	utilruntime.Must(RegisterModule("image", ModuleImage))
}<|MERGE_RESOLUTION|>--- conflicted
+++ resolved
@@ -59,20 +59,16 @@
   pull:                    # optional: pull configuration
     manifests: []string    # required: list of image manifests to pull
     images_dir: string     # required: directory to store pulled images
-    skipTLSVerify: bool    # optional: default skip TLS verification
+    skipTLSVerify: bool    # optional: skip TLS verification
     autus:                 # optional: target image repo access information, slice type
       - repo: string       # optional: target image repo
         username: string   # optional: target image repo access username
         password: string   # optional: target image repo access password
-        insecure: bool    # optional: skip TLS verification for current repo
   push:                    # optional: push configuration
-    autus:                 # optional: target image repo access information, slice type
-      - repo: string       # optional: target image repo
-        username: string   # optional: target image repo access username
-        password: string   # optional: target image repo access password
-        insecure: bool    # optional: skip TLS verification for current repo
+    username: string       # optional: registry username
+    password: string       # optional: registry password
     images_dir: string     # required: directory containing images to push
-    skipTLSVerify: bool    # optional: default skip TLS verification
+    skipTLSVerify: bool    # optional: skip TLS verification
     src_pattern: string            # optional: source image pattern to push (regex supported). If not specified, all images in images_dir will be pushed
     dest: string           # required: destination registry and image name. Supports template syntax for dynamic values
   copy:
@@ -120,13 +116,8 @@
    - name: Push images to private registry
      image:
        push:
-         auths:
-           - repo: docker.io
-             username: MyDockerAccount
-             password: my_password
-           - repo: registry.example.com
-             username: admin
-             password: secret
+         username: admin
+         password: secret
          namespace_override: custom-ns
          images_dir: /path/to/images
 		 dest: registry.example.com/{{ . }}
@@ -189,11 +180,7 @@
 			Client: &http.Client{
 				Transport: &http.Transport{
 					TLSClientConfig: &tls.Config{
-<<<<<<< HEAD
 						InsecureSkipVerify: skipTLSVerifyFunc(img, i.auths, *i.skipTLSVerify),
-=======
-						InsecureSkipVerify: skipTlsVerifyFunc(img, i.auths, *i.skipTLSVerify),
->>>>>>> 4985395a
 					},
 				},
 			},
@@ -245,24 +232,14 @@
 	}
 }
 
-<<<<<<< HEAD
 func skipTLSVerifyFunc(img string, auths []imageAuth, defaults bool) bool {
-=======
-func skipTlsVerifyFunc(img string, auths []imageAuth, defaults bool) bool {
->>>>>>> 4985395a
 	imgHost := strings.Split(img, "/")[0]
 	for _, a := range auths {
 		if imgHost == a.Repo {
 			if a.Insecure != nil {
 				return *a.Insecure
-<<<<<<< HEAD
 			}
 			return defaults
-=======
-			} else {
-				return defaults
-			}
->>>>>>> 4985395a
 		}
 	}
 	return defaults
@@ -334,11 +311,7 @@
 			Client: &http.Client{
 				Transport: &http.Transport{
 					TLSClientConfig: &tls.Config{
-<<<<<<< HEAD
 						InsecureSkipVerify: skipTLSVerifyFunc(dest, i.auths, *i.skipTLSVerify),
-=======
-						InsecureSkipVerify: skipTlsVerifyFunc(dest, i.auths, *i.skipTLSVerify),
->>>>>>> 4985395a
 					},
 				},
 			},
@@ -415,6 +388,7 @@
 			return errors.Wrapf(err, "failed to push image %q to remote", img)
 		}
 	}
+
 	return nil
 }
 
