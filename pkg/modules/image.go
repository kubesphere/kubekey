/*
Copyright 2024 The KubeSphere Authors.

Licensed under the Apache License, Version 2.0 (the "License");
you may not use this file except in compliance with the License.
You may obtain a copy of the License at

    http://www.apache.org/licenses/LICENSE-2.0

Unless required by applicable law or agreed to in writing, software
distributed under the License is distributed on an "AS IS" BASIS,
WITHOUT WARRANTIES OR CONDITIONS OF ANY KIND, either express or implied.
See the License for the specific language governing permissions and
limitations under the License.
*/

package modules

import (
	"bytes"
	"context"
	"crypto/tls"
	"encoding/json"
	"fmt"
	"github.com/kubesphere/kubekey/v4/pkg/utils"
	"io"
	"io/fs"
	"net/http"
	"net/url"
	"os"
	"path/filepath"
	"regexp"
	"strings"
	"time"

	"github.com/cockroachdb/errors"
	"github.com/containerd/containerd/images"
	kkprojectv1 "github.com/kubesphere/kubekey/api/project/v1"
	"github.com/opencontainers/go-digest"
	"github.com/opencontainers/image-spec/specs-go"
	imagev1 "github.com/opencontainers/image-spec/specs-go/v1"
	"k8s.io/apimachinery/pkg/apis/meta/v1/unstructured"
	"k8s.io/apimachinery/pkg/runtime"
	utilruntime "k8s.io/apimachinery/pkg/util/runtime"
	"k8s.io/klog/v2"
	"k8s.io/utils/ptr"
	"oras.land/oras-go/v2"
	"oras.land/oras-go/v2/registry"
	"oras.land/oras-go/v2/registry/remote"
	"oras.land/oras-go/v2/registry/remote/auth"

	_const "github.com/kubesphere/kubekey/v4/pkg/const"
	"github.com/kubesphere/kubekey/v4/pkg/converter/tmpl"
	"github.com/kubesphere/kubekey/v4/pkg/variable"
)

/*
The Image module handles container image operations including pulling images from registries and pushing images to private registries.

Configuration:
Users can specify image operations through the following parameters:

image:
  pull:                    # optional: pull configuration
    manifests: []string    # required: list of image manifests to pull
    images_dir: string     # required: directory to store pulled images
    skipTLSVerify: bool    # optional: skip TLS verification
    autus:                 # optional: target image repo access information, slice type
      - repo: string       # optional: target image repo
        username: string   # optional: target image repo access username
        password: string   # optional: target image repo access password
  push:                    # optional: push configuration
    username: string       # optional: registry username
    password: string       # optional: registry password
    images_dir: string     # required: directory containing images to push
    skipTLSVerify: bool    # optional: skip TLS verification
    src_pattern: string            # optional: source image pattern to push (regex supported). If not specified, all images in images_dir will be pushed
    dest: string           # required: destination registry and image name. Supports template syntax for dynamic values
  copy:
    from:
      type: string           # required: image source type, file or hub
      path: string           # optional: when image source type is file, then required, means image file path
      manifests: []string    # required: list of image manifests to pull
      skipTLSVerify: bool    # optional: skip TLS verification
      autus:                 # optional: target image repo access information, slice type
        - repo: string       # optional: target image repo
          username: string   # optional: target image repo access username
          password: string   # optional: target image repo access password
    to:
      type: string           # required: image target type, file or hub
      path: string           # required: image target path
      skipTLSVerify: bool    # optional: skip TLS verification
      pattern: string        # optional: source image pattern to push (regex supported). If not specified, all images in images_dir will be pushed
      autus:                 # optional: target image repo access information, slice type
        - repo: string       # optional: target image repo
          username: string   # optional: target image repo access username
          password: string   # optional: target image repo access password

Usage Examples in Playbook Tasks:
1. Pull images from registry:
   ```yaml
   - name: Pull container images
     image:
       pull:
         manifests:
           - nginx:latest
           - prometheus:v2.45.0
         images_dir: /path/to/images
         auths:
           - repo: docker.io
             username: MyDockerAccount
             password: my_password
           - repo: my.dockerhub.local
             username: MyHubAccount
             password: my_password
     register: pull_result
   ```

2. Push images to private registry:
   ```yaml
   - name: Push images to private registry
     image:
       push:
         username: admin
         password: secret
         namespace_override: custom-ns
         images_dir: /path/to/images
		 dest: registry.example.com/{{ . }}
     register: push_result
   ```

3. Copy image from file to file
   ```yaml
   - name: file to file
     image:
       copy:
         from:
           path: "/path/from/images"
           manifests:
            - nginx:latest
            - prometheus:v2.45.0
         to:
           path: /path/to/images
   ```

Return Values:
- On success: Returns "Success" in stdout
- On failure: Returns error message in stderr
*/

const defaultRegistry = "docker.io"

// imageArgs holds the configuration for image operations
type imageArgs struct {
	pull *imagePullArgs
	push *imagePushArgs
	copy *imageCopyArgs
}

// imagePullArgs contains parameters for pulling images
type imagePullArgs struct {
	imagesDir     string
	manifests     []string
	skipTLSVerify *bool
	platform      []string
	auths         []imageAuth
}

type imageAuth struct {
	Repo      string `json:"repo"`
	Username  string `json:"username"`
	Password  string `json:"password"`
	Insecure  *bool  `json:"insecure"`
	PlainHTTP *bool  `json:"plain_http"`
}

type fetchResult struct {
	IsIndex   bool
	IndexDesc *imagev1.Descriptor
	Index     *imagev1.Index
	Manifests []*manifestInfo
}

type manifestInfo struct {
	Desc       imagev1.Descriptor
	Content    []byte
	Platform   *imagev1.Platform
	SourceRepo *remote.Repository
}

// pull retrieves images from a remote registry and stores them locally
<<<<<<< HEAD
func (i imagePullArgs) pull(ctx context.Context, platform []string) error {

	manifests := i.manifests
	if len(manifests) == 0 {
		return nil
	}

	maxWorkers := 10

	// 创建任务队列
	tasks := make(chan string, len(manifests))

	worker := utils.Worker[string]{
		MaxWorkerCount: maxWorkers,
		TaskChan:       tasks,
		ExecFunc: func(img string) error {
			return i.downloadSingleImage(ctx, img, platform)
		},
	}

	worker.Do(ctx)

	// 发送任务
	for _, img := range manifests {
		tasks <- img
	}
	close(tasks)

	// 等待所有 worker 完成
	go func() {
		worker.Wait()
	}()

	// 收集结果
	var collectedErrors = worker.CollectedErrors()

	if len(collectedErrors) > 0 {
		return fmt.Errorf("download errors: %v", strings.Join(collectedErrors, "; "))
	}
	return nil
}

func (i imagePullArgs) downloadSingleImage(ctx context.Context, img string, platform []string) error {
	img = normalizeImageNameSimple(img)
	src, err := remote.NewRepository(img)
	if err != nil {
		return errors.Wrapf(err, "failed to get remote image %s", img)
	}
	src.Client = &auth.Client{
		Client: &http.Client{
			Transport: &http.Transport{
				TLSClientConfig: &tls.Config{
					InsecureSkipVerify: skipTLSVerifyFunc(img, i.auths, *i.skipTLSVerify),
				},
			},
		},
		Cache:      auth.NewCache(),
		Credential: authFunc(i.auths),
	}
	dst, err := newLocalRepository(filepath.Join(src.Reference.Registry, src.Reference.Repository)+":"+src.Reference.Reference, i.imagesDir)
	if err != nil {
		return err
	}
	src.PlainHTTP = plainHTTPFunc(img, i.auths, false)

	return imageSrcToDst(ctx, src, dst, img, platform)
}

func imageSrcToDst(ctx context.Context, src, dst *remote.Repository, img string, platform []string) error {
	var err error
	if len(platform) == 0 || (len(platform) == 1 && strings.TrimSpace(platform[0]) == "*") {
		_, err = oras.Copy(ctx, src, src.Reference.Reference, dst, "", oras.DefaultCopyOptions)
		if err != nil {
			err = errors.Wrapf(err, "failed to pull image %q to local dir", img)
		}
		return err
	}
	fetchResult, defaultMediaType, err := fetchManifestsFromMultiArch(ctx, src, src.Reference.Reference)
	if err != nil {
		return errors.Wrapf(err, "failed to fetch manifests")
	}
	if !fetchResult.IsIndex {
		_, err = oras.Copy(ctx, src, src.Reference.Reference, dst, "", oras.DefaultCopyOptions)
		if err != nil {
			err = errors.Wrapf(err, "failed to pull image %q to local dir", img)
=======
func (i imagePullArgs) pull(ctx context.Context, platform string) error {
	for _, img := range i.manifests {
		img = normalizeImageNameSimple(img)
		src, err := remote.NewRepository(img)
		if err != nil {
			return errors.Wrapf(err, "failed to get remote image %s", img)
		}
		selectedAuth := selectAuth(img, i.auths)
		src.Client = &auth.Client{
			Client: &http.Client{
				Transport: &http.Transport{
					TLSClientConfig: &tls.Config{
						InsecureSkipVerify: skipTLSVerifyFunc(selectedAuth, *i.skipTLSVerify),
					},
				},
			},
			Cache:      auth.NewCache(),
			Credential: authFunc(selectedAuth),
>>>>>>> 782575f4
		}
		return err
	}
	// filter target platform
	var filteredManifests []*manifestInfo
	for _, manifest := range fetchResult.Manifests {
		// some arm architecture is arm64/v7 or arm68/v8 , support all of then
		for _, arch := range platform {
			if strings.Contains(manifest.Platform.Architecture, arch) {
				manifest.SourceRepo = src
				filteredManifests = append(filteredManifests, manifest)
				break
			}
		}
	}
	if len(filteredManifests) == 0 {
		klog.Warningf("Image %s has no manifests matched for platform: %s", img, platform)
		return nil
	}
	// push all filtered manifests and layers
	for _, manifest := range filteredManifests {
		if err = pushManifestWithLayers(ctx, src, dst, manifest); err != nil {
			return errors.Wrapf(err, "failed to push manifest for %s/%s",
				manifest.Platform.OS, manifest.Platform.Architecture)
		}
	}
	err = createAndPushIndex(ctx, dst, filteredManifests, dst.Reference.Reference, defaultMediaType)
	if err != nil {
		return errors.Wrapf(err, "failed to pull image %q to local dir", img)
	}
	return nil
}

func fetchManifestsFromMultiArch(ctx context.Context, repo *remote.Repository, ref string) (*fetchResult, string, error) {
	desc, rc, err := repo.FetchReference(ctx, ref)
	if err != nil {
		return nil, "", fmt.Errorf("failed to fetch reference %s: %w", ref, err)
	}
	defer rc.Close()

	content, err := io.ReadAll(rc)
	if err != nil {
		return nil, "", fmt.Errorf("failed to read content: %w", err)
	}

	result := &fetchResult{}

	if desc.MediaType == imagev1.MediaTypeImageIndex ||
		desc.MediaType == "application/vnd.docker.distribution.manifest.list.v2+json" {
		// multi arch image
		result.IsIndex = true
		result.IndexDesc = &desc

		var index imagev1.Index
		if err := json.Unmarshal(content, &index); err != nil {
			return nil, "", fmt.Errorf("failed to unmarshal index: %w", err)
		}
		result.Index = &index

		for _, manifestDesc := range index.Manifests {
			if manifestDesc.MediaType != imagev1.MediaTypeImageManifest &&
				manifestDesc.MediaType != "application/vnd.docker.distribution.manifest.v2+json" {
				continue
			}

			manifestInfo, err := fetchSingleManifest(ctx, repo, manifestDesc)
			if err != nil {
				return nil, "", fmt.Errorf("failed to fetch manifest %s: %w", manifestDesc.Digest, err)
			}

			result.Manifests = append(result.Manifests, manifestInfo)
		}
	} else if desc.MediaType == imagev1.MediaTypeImageManifest ||
		desc.MediaType == "application/vnd.docker.distribution.manifest.v2+json" {
		// single arch image
		result.IsIndex = false
		info, err := fetchSingleManifestFromContent(content, &desc)
		if err != nil {
			return nil, "", fmt.Errorf("failed to parse manifest: %w", err)
		}
		result.Manifests = []*manifestInfo{info}
	} else {
		return nil, "", fmt.Errorf("unsupported media type: %s", desc.MediaType)
	}

	return result, desc.MediaType, nil
}

func fetchSingleManifest(ctx context.Context, repo *remote.Repository, desc imagev1.Descriptor) (*manifestInfo, error) {
	rc, err := repo.Fetch(ctx, desc)
	if err != nil {
		return nil, fmt.Errorf("failed to fetch manifest: %w", err)
	}
	defer rc.Close()

	content, err := io.ReadAll(rc)
	if err != nil {
		return nil, fmt.Errorf("failed to read manifest content: %w", err)
	}

	return fetchSingleManifestFromContent(content, &desc)
}

func fetchSingleManifestFromContent(content []byte, desc *imagev1.Descriptor) (*manifestInfo, error) {
	var manifest imagev1.Manifest
	if err := json.Unmarshal(content, &manifest); err != nil {
		return nil, fmt.Errorf("failed to unmarshal manifest: %w", err)
	}

	platform := desc.Platform
	if platform == nil {
		// read platform from config
		// but if config has no platform info ,then use default unknown
		if manifest.Config.Platform != nil {
			platform = manifest.Config.Platform
		} else {
			platform = &imagev1.Platform{
				Architecture: "unknown",
				OS:           "unknown",
			}
		}
	}

	return &manifestInfo{
		Desc:     *desc,
		Content:  content,
		Platform: platform,
	}, nil
}

<<<<<<< HEAD
func pushManifestWithLayers(ctx context.Context, srcRepo, dstRepo *remote.Repository, manifestInfo *manifestInfo) error {
	var manifest imagev1.Manifest
	if err := json.Unmarshal(manifestInfo.Content, &manifest); err != nil {
		return fmt.Errorf("failed to unmarshal manifest: %w", err)
	}

	// push config layer
	if err := copyBlob(ctx, srcRepo, dstRepo, manifest.Config); err != nil {
		return fmt.Errorf("failed to copy config: %w", err)
	}
=======
		src.PlainHTTP = plainHTTPFunc(selectedAuth, false)
>>>>>>> 782575f4

	// push all layers
	for _, layer := range manifest.Layers {
		if err := copyBlob(ctx, srcRepo, dstRepo, layer); err != nil {
			return fmt.Errorf("failed to copy layer %s: %w", layer.Digest, err)
		}
	}

	// push manifests
	manifestDesc := imagev1.Descriptor{
		MediaType: manifest.MediaType,
		Digest:    digest.FromBytes(manifestInfo.Content),
		Size:      int64(len(manifestInfo.Content)),
		Platform:  manifestInfo.Platform,
	}

	exists, err := dstRepo.Exists(ctx, manifestDesc)
	if err == nil && exists {
		return nil
	}

	err = dstRepo.Push(ctx, manifestDesc, bytes.NewReader(manifestInfo.Content))
	if err != nil {
		return fmt.Errorf("failed to push manifest: %w", err)
	}

	return nil
}

func copyBlob(ctx context.Context, srcRepo, dstRepo *remote.Repository, desc imagev1.Descriptor) error {
	exists, err := dstRepo.Exists(ctx, desc)
	if err == nil && exists {
		return nil
	}

	rc, err := srcRepo.Fetch(ctx, desc)
	if err != nil {
		return fmt.Errorf("failed to fetch blob %s: %w", desc.Digest, err)
	}
	defer rc.Close()

	err = dstRepo.Push(ctx, desc, rc)
	if err != nil {
		return fmt.Errorf("failed to push blob %s: %w", desc.Digest, err)
	}

	return nil
}

func createAndPushIndex(ctx context.Context, dstRepo *remote.Repository, manifests []*manifestInfo, targetTag, defaultMediaType string) error {
	var descList = make([]imagev1.Descriptor, 0)
	for _, info := range manifests {
		var manifest imagev1.Manifest
		if err := json.Unmarshal(info.Content, &manifest); err != nil {
			return fmt.Errorf("failed to unmarshal manifest: %w", err)
		}
		desc := imagev1.Descriptor{
			MediaType: manifest.MediaType,
			Digest:    digest.FromBytes(info.Content),
			Size:      int64(len(info.Content)),
			Platform:  info.Platform,
		}
		descList = append(descList, desc)
	}

	index := imagev1.Index{
		Versioned: specs.Versioned{SchemaVersion: 2},
		MediaType: defaultMediaType,
		Manifests: descList,
		Annotations: map[string]string{
			"org.opencontainers.image.created":  time.Now().UTC().Format(time.RFC3339),
			"org.opencontainers.image.ref.name": targetTag,
		},
	}

	indexJSON, err := json.MarshalIndent(index, "", "  ")
	if err != nil {
		return fmt.Errorf("failed to marshal index: %w", err)
	}

	indexDesc := imagev1.Descriptor{
		MediaType: defaultMediaType,
		Digest:    digest.FromBytes(indexJSON),
		Size:      int64(len(indexJSON)),
	}

	err = dstRepo.PushReference(ctx, indexDesc, bytes.NewReader(indexJSON), targetTag)
	if err != nil {
		return fmt.Errorf("failed to push index: %w", err)
	}

	return nil
}

func dockerHostParser(img string) string {
	// if image is like docker.io/xxx/xxx:tag, then download by pull func will store it to registry-1.docker.io
	// so we should change host from docker.io to registry-1.docker.io
	splitedImg := strings.Split(img, "/")
	if len(splitedImg) == 1 {
		return img
	}
	if splitedImg[0] != "docker.io" {
		return img
	}
	splitedImg[0] = "registry-1.docker.io"
	return strings.Join(splitedImg, "/")
}

func authFunc(selectedAuth *imageAuth) func(ctx context.Context, hostport string) (auth.Credential, error) {
	return func(_ context.Context, _ string) (auth.Credential, error) {
		if selectedAuth == nil {
			return auth.Credential{
				Username: "",
				Password: "",
			}, nil
		}
		return auth.Credential{
			Username: selectedAuth.Username,
			Password: selectedAuth.Password,
		}, nil
	}
}

func selectAuth(image string, authList []imageAuth) *imageAuth {
	// remove tag and hash
	repoPart := extractRepoFromImage(image)

	// parse image to url
	imageURL, err := normalizeImageToURL(repoPart)
	if err != nil {
		return nil
	}

	imageHost := imageURL.Host
	imagePath := strings.TrimPrefix(imageURL.Path, "/")

	// split port
	imageHostWithoutPort := imageHost
	if colonIdx := strings.Index(imageHost, ":"); colonIdx != -1 {
		imageHostWithoutPort = imageHost[:colonIdx]
	}

	var bestMatch *imageAuth
	var bestMatchScore = -1

	// find biggest match point auth
	for i := range authList {
		authRepo := authList[i].Repo

		authURL, err := normalizeImageToURL(authRepo)
		if err != nil {
			continue
		}

		authHost := authURL.Host
		authPath := strings.TrimPrefix(authURL.Path, "/")

		authHostWithoutPort := authHost
		if colonIdx := strings.Index(authHost, ":"); colonIdx != -1 {
			authHostWithoutPort = authHost[:colonIdx]
		}

		score := calculateMatchScore(imageHost, imageHostWithoutPort, imagePath,
			authHost, authHostWithoutPort, authPath)

		if score > bestMatchScore {
			bestMatchScore = score
			bestMatch = &authList[i]
		}
	}

	return bestMatch
}

func normalizeImageToURL(image string) (*url.URL, error) {
	if strings.HasPrefix(image, "http://") || strings.HasPrefix(image, "https://") {
		return url.Parse(image)
	}
	return url.Parse("http://" + image)
}

// extractRepoFromImage handle image ,ignore tag and hash
// like xxx/xxx:tag@sha256:xxx to xxx/xxx
// like xxx/xxx:tag to xxx/xxx
func extractRepoFromImage(image string) string {
	if image == "" {
		return ""
	}

	repoPart := image

	// handle image with hash
	atIdx := strings.LastIndex(repoPart, "@")
	if atIdx != -1 && atIdx > 0 {
		afterAt := repoPart[atIdx+1:]
		if isLikelyDigest(afterAt) {
			repoPart = repoPart[:atIdx]
		}
	}

	// search /
	firstSlashIdx := strings.Index(repoPart, "/")

	if firstSlashIdx == -1 {
		return repoPart
	}

	// search : for tag or port
	lastColonIdx := strings.LastIndex(repoPart, ":")
	if lastColonIdx == -1 {
		return repoPart
	}

	if lastColonIdx < firstSlashIdx {
		return repoPart
	}

	if lastColonIdx+1 < len(repoPart) {
		afterColon := repoPart[lastColonIdx+1:]
		if strings.Contains(afterColon, "/") {
			return repoPart
		}
	}
	return repoPart[:lastColonIdx]
}

func isLikelyDigest(s string) bool {
	colonIdx := strings.Index(s, ":")
	if colonIdx == -1 {
		return false
	}
	algorithm := s[:colonIdx]
	knownAlgorithms := []string{"sha256", "sha512", "sha384", "sha1", "md5"}
	for _, algo := range knownAlgorithms {
		if algorithm == algo {
			return true
		}
	}
	return false
}

// calculateMatchScore calculate image and path match point
// 0 for not matched
// 1 for host matched
// 2 for host:port matched
// 3 for host:port and prefix path matched
// 4 for host:port and full path matched
func calculateMatchScore(imgHost, imgHostNoPort, imgPath,
	authHost, authHostNoPort, authPath string) int {
	if imgHostNoPort != authHostNoPort {
		return 0
	}
	score := 1
	imgHasPort := strings.Contains(imgHost, ":")
	authHasPort := strings.Contains(authHost, ":")
	if imgHasPort && authHasPort {
		if imgHost != authHost {
			return 1
		}
		score = 2
	} else if !imgHasPort && !authHasPort {
		score = 2
	}
	if authPath == "" {
		return score
	}
	if imgPath == authPath {
		return score + 2
	}
	if strings.HasPrefix(imgPath, authPath) {
		if len(imgPath) == len(authPath) ||
			(len(imgPath) > len(authPath) && imgPath[len(authPath)] == '/') {
			return score + 1
		}
	}
	return 0
}

func skipTLSVerifyFunc(selectedAuth *imageAuth, defaults bool) bool {
	if selectedAuth != nil && selectedAuth.Insecure != nil {
		return *selectedAuth.Insecure
	}
	return defaults
}

func plainHTTPFunc(selectedAuth *imageAuth, defaults bool) bool {
	if selectedAuth != nil && selectedAuth.PlainHTTP != nil {
		return *selectedAuth.PlainHTTP
	}
	return defaults
}

// imagePushArgs contains parameters for pushing images
type imagePushArgs struct {
	imagesDir     string
	skipTLSVerify *bool
	srcPattern    *regexp.Regexp
	destTmpl      string
	auths         []imageAuth
}

// push uploads local images to a remote registry
func (i imagePushArgs) push(ctx context.Context, hostVars map[string]any) error {
	manifests, err := findLocalImageManifests(i.imagesDir)
	if err != nil {
		return err
	}
	klog.V(5).Info("manifests found", "manifests", manifests)

	for _, img := range manifests {
		// match regex by src
		if i.srcPattern != nil && !i.srcPattern.MatchString(img) {
			// skip
			continue
		}
		src, err := newLocalRepository(img, i.imagesDir)
		if err != nil {
			return err
		}
		dest := i.destTmpl
		if kkprojectv1.IsTmplSyntax(dest) {
			// add temporary variable
			_ = unstructured.SetNestedField(hostVars, src.Reference.Registry, "module", "image", "src", "reference", "registry")
			_ = unstructured.SetNestedField(hostVars, src.Reference.Repository, "module", "image", "src", "reference", "repository")
			_ = unstructured.SetNestedField(hostVars, src.Reference.Reference, "module", "image", "src", "reference", "reference")
			dest, err = tmpl.ParseFunc(hostVars, dest, func(b []byte) string { return string(b) })
			if err != nil {
				return err
			}
		}
		dst, err := remote.NewRepository(dest)
		if err != nil {
			return errors.Wrapf(err, "failed to get remote repository %q", dest)
		}
		selectedAuth := selectAuth(dest, i.auths)
		dst.Client = &auth.Client{
			Client: &http.Client{
				Transport: &http.Transport{
					TLSClientConfig: &tls.Config{
						InsecureSkipVerify: skipTLSVerifyFunc(selectedAuth, *i.skipTLSVerify),
					},
				},
			},
			Cache:      auth.NewCache(),
			Credential: authFunc(selectedAuth),
		}

		dst.PlainHTTP = plainHTTPFunc(selectedAuth, false)

		if _, err = oras.Copy(ctx, src, src.Reference.Reference, dst, dst.Reference.Reference, oras.DefaultCopyOptions); err != nil {
			return errors.Wrapf(err, "failed to push image %q to remote", img)
		}
	}

	return nil
}

type imageCopyArgs struct {
	Platform []string            `json:"platform"`
	From     imageCopyTargetArgs `json:"from"`
	To       imageCopyTargetArgs `json:"to"`
}

type imageCopyTargetArgs struct {
	Path      string `json:"path"`
	manifests []string
	Pattern   *regexp.Regexp
}

func (i *imageCopyArgs) parseFromVars(vars, cp map[string]any) error {
	i.Platform, _ = variable.StringSliceVar(vars, cp, "platform")

	i.From.manifests, _ = variable.StringSliceVar(vars, cp, "from", "manifests")

	i.From.Path, _ = variable.StringVar(vars, cp, "from", "path")

	toPath, _ := variable.PrintVar(cp, "to", "path")
	if destStr, ok := toPath.(string); !ok {
		return errors.New("\"copy.to.path\" must be a string")
	} else if destStr == "" {
		return errors.New("\"copy.to.path\" should not be empty")
	} else {
		i.To.Path = destStr
	}
	srcPattern, _ := variable.StringVar(vars, cp, "to", "src_pattern")
	if srcPattern != "" {
		pattern, err := regexp.Compile(srcPattern)
		if err != nil {
			return errors.Wrap(err, "\"to.pattern\" should be a valid regular expression. ")
		}
		i.To.Pattern = pattern
	}
	return nil
}

func (i *imageCopyArgs) copy(ctx context.Context, hostVars map[string]any) error {
	if sts, err := os.Stat(i.From.Path); err != nil || !sts.IsDir() {
		return errors.New("\"copy.from.path\" must be a exist directory")
	}
	for _, img := range i.From.manifests {
		img = normalizeImageNameSimple(img)
		if i.To.Pattern != nil && !i.To.Pattern.MatchString(img) {
			// skip
			continue
		}
		src, err := newLocalRepository(dockerHostParser(img), i.From.Path)
		if err != nil {
			return err
		}
		dest := i.To.Path
		if kkprojectv1.IsTmplSyntax(dest) {
			// add temporary variable
			_ = unstructured.SetNestedField(hostVars, src.Reference.Registry, "module", "image", "src", "reference", "registry")
			_ = unstructured.SetNestedField(hostVars, src.Reference.Repository, "module", "image", "src", "reference", "repository")
			_ = unstructured.SetNestedField(hostVars, src.Reference.Reference, "module", "image", "src", "reference", "reference")
			dest, err = tmpl.ParseFunc(hostVars, dest, func(b []byte) string { return string(b) })
			if err != nil {
				return err
			}
		}
		dst, err := newLocalRepository(filepath.Join(src.Reference.Registry, src.Reference.Repository)+":"+src.Reference.Reference, dest)
		if err != nil {
			return err
		}

		err = imageSrcToDst(ctx, src, dst, img, i.Platform)
		if err != nil {
			return err
		}
	}

	return nil
}

// newImageArgs creates a new imageArgs instance from raw configuration
func newImageArgs(_ context.Context, raw runtime.RawExtension, vars map[string]any) (*imageArgs, error) {
	ia := &imageArgs{}
	// check args
	args := variable.Extension2Variables(raw)
	binaryDir, _ := variable.StringVar(vars, args, _const.BinaryDir)

	if pullArgs, ok := args["pull"]; ok {
		pull, ok := pullArgs.(map[string]any)
		if !ok {
			return nil, errors.New("\"pull\" should be map")
		}
		ipl := &imagePullArgs{}
		ipl.manifests, _ = variable.StringSliceVar(vars, pull, "manifests")
		ipl.auths = make([]imageAuth, 0)
		pullAuths := make([]imageAuth, 0)
		_ = variable.AnyVar(vars, pull, &pullAuths, "auths")
		for _, a := range pullAuths {
			a.Repo, _ = tmpl.ParseFunc(vars, a.Repo, func(b []byte) string { return string(b) })
			a.Username, _ = tmpl.ParseFunc(vars, a.Username, func(b []byte) string { return string(b) })
			a.Password, _ = tmpl.ParseFunc(vars, a.Password, func(b []byte) string { return string(b) })
			ipl.auths = append(ipl.auths, a)
		}
		ipl.imagesDir, _ = variable.StringVar(vars, pull, "images_dir")
		ipl.skipTLSVerify, _ = variable.BoolVar(vars, pull, "skip_tls_verify")
		if ipl.skipTLSVerify == nil {
			ipl.skipTLSVerify = ptr.To(false)
		}
		ipl.platform, _ = variable.StringSliceVar(vars, pull, "platform")
		// check args
		if len(ipl.manifests) == 0 {
			return nil, errors.New("\"pull.manifests\" is required")
		}
		if ipl.imagesDir == "" {
			if binaryDir == "" {
				return nil, errors.New("\"pull.images_dir\" is required")
			}
			ipl.imagesDir = filepath.Join(binaryDir, _const.BinaryImagesDir)
		}
		ia.pull = ipl
	}
	// if namespace_override is not empty, it will override the image manifests namespace_override. (namespace maybe multi sub path)
	// push to private registry
	if pushArgs, ok := args["push"]; ok {
		push, ok := pushArgs.(map[string]any)
		if !ok {
			return nil, errors.New("\"push\" should be map")
		}

		ips := &imagePushArgs{}
		ips.auths = make([]imageAuth, 0)
		pullAuths := make([]imageAuth, 0)
		_ = variable.AnyVar(vars, push, &pullAuths, "auths")
		for _, a := range pullAuths {
			a.Repo, _ = tmpl.ParseFunc(vars, a.Repo, func(b []byte) string { return string(b) })
			a.Username, _ = tmpl.ParseFunc(vars, a.Username, func(b []byte) string { return string(b) })
			a.Password, _ = tmpl.ParseFunc(vars, a.Password, func(b []byte) string { return string(b) })
			ips.auths = append(ips.auths, a)
		}
		ips.imagesDir, _ = variable.StringVar(vars, push, "images_dir")
		srcPattern, _ := variable.StringVar(vars, push, "src_pattern")
		destTmpl, _ := variable.PrintVar(push, "dest")
		ips.skipTLSVerify, _ = variable.BoolVar(vars, push, "skip_tls_verify")
		if ips.skipTLSVerify == nil {
			ips.skipTLSVerify = ptr.To(false)
		}
		// check args
		if ips.imagesDir == "" {
			if binaryDir == "" {
				return nil, errors.New("\"push.images_dir\" is required")
			}
			ips.imagesDir = filepath.Join(binaryDir, _const.BinaryImagesDir)
		}
		if srcPattern != "" {
			pattern, err := regexp.Compile(srcPattern)
			if err != nil {
				return nil, errors.Wrap(err, "\"push.src\" should be a valid regular expression. ")
			}
			ips.srcPattern = pattern
		}
		if destStr, ok := destTmpl.(string); !ok {
			return nil, errors.New("\"push.dest\" must be a string")
		} else if destStr == "" {
			return nil, errors.New("\"push.dest\" should not be empty")
		} else {
			ips.destTmpl = destStr
		}
		ia.push = ips
	}

	if cpArgs, ok := args["copy"]; ok {
		cp, ok := cpArgs.(map[string]any)
		if !ok {
			return nil, errors.New("\"copy\" should be map")
		}

		cps := &imageCopyArgs{}

		err := cps.parseFromVars(vars, cp)
		if err != nil {
			return nil, err
		}

		ia.copy = cps
	}

	return ia, nil
}

// ModuleImage handles the "image" module, managing container image operations including pulling and pushing images
func ModuleImage(ctx context.Context, options ExecOptions) (string, string, error) {
	// get host variable
	ha, err := options.getAllVariables()
	if err != nil {
		return StdoutFailed, StderrGetHostVariable, err
	}

	ia, err := newImageArgs(ctx, options.Args, ha)
	if err != nil {
		return StdoutFailed, StderrParseArgument, err
	}

	// pull image manifests to local dir
	if ia.pull != nil {
		if err := ia.pull.pull(ctx, ia.pull.platform); err != nil {
			return StdoutFailed, "failed to pull image", err
		}
	}
	// push image to private registry
	if ia.push != nil {
		if err := ia.push.push(ctx, ha); err != nil {
			return StdoutFailed, "failed to push image", err
		}
	}

	if ia.copy != nil {
		if err := ia.copy.copy(ctx, ha); err != nil {
			return StdoutFailed, "failed to push image", err
		}
	}

	return StdoutSuccess, "", nil
}

// findLocalImageManifests get image manifests with whole image's name.
func findLocalImageManifests(localDir string) ([]string, error) {
	if _, err := os.Stat(localDir); err != nil {
		klog.V(4).ErrorS(err, "failed to stat local directory", "image_dir", localDir)
		// images is not exist, skip
		return make([]string, 0), nil
	}

	var manifests []string
	if err := filepath.WalkDir(localDir, func(path string, d fs.DirEntry, err error) error {
		if err != nil {
			return errors.Wrapf(err, "failed to walkdir %s", path)
		}

		if path == filepath.Join(localDir, "blobs") {
			return filepath.SkipDir
		}

		if d.IsDir() || filepath.Base(path) == "manifests" {
			return nil
		}

		file, err := os.ReadFile(path)
		if err != nil {
			return errors.Wrapf(err, "failed to read file %q", path)
		}

		var data map[string]any
		if err := json.Unmarshal(file, &data); err != nil {
			klog.V(4).ErrorS(err, "unmarshal manifests file error", "file", path)
			// skip un-except file (empty)
			return nil
		}

		mediaType, ok := data["mediaType"].(string)
		if !ok {
			return errors.New("invalid mediaType")
		}
		if mediaType == imagev1.MediaTypeImageIndex || mediaType == imagev1.MediaTypeImageManifest || // oci multi or single schema
			mediaType == images.MediaTypeDockerSchema2ManifestList || mediaType == images.MediaTypeDockerSchema2Manifest { // docker multi or single schema
			subpath, err := filepath.Rel(localDir, path)
			if err != nil {
				return errors.Wrap(err, "failed to get relative filepath")
			}
			if strings.HasPrefix(filepath.Base(subpath), "sha256:") {
				// only found image tag.
				return nil
			}
			// the parent dir of subpath is "manifests". should delete it
			manifests = append(manifests, filepath.Dir(filepath.Dir(subpath))+":"+filepath.Base(subpath))
		}

		return nil
	}); err != nil {
		return nil, err
	}

	return manifests, nil
}

// newLocalRepository local dir images repository
func newLocalRepository(reference, localDir string) (*remote.Repository, error) {
	ref, err := registry.ParseReference(reference)
	if err != nil {
		return nil, errors.Wrapf(err, "failed to parse reference %q", reference)
	}
	// store in each domain

	return &remote.Repository{
		Reference: ref,
		Client:    &http.Client{Transport: &imageTransport{baseDir: localDir}},
	}, nil
}

var responseNotFound = &http.Response{Proto: "Local", StatusCode: http.StatusNotFound}
var responseNotAllowed = &http.Response{Proto: "Local", StatusCode: http.StatusMethodNotAllowed}
var responseServerError = &http.Response{Proto: "Local", StatusCode: http.StatusInternalServerError}
var responseCreated = &http.Response{Proto: "Local", StatusCode: http.StatusCreated}
var responseOK = &http.Response{Proto: "Local", StatusCode: http.StatusOK}

// const domain = "internal"
const apiPrefix = "/v2/"

type imageTransport struct {
	baseDir string
}

// RoundTrip deal http.Request in local dir images.
func (i imageTransport) RoundTrip(request *http.Request) (*http.Response, error) {
	var resp *http.Response

	switch request.Method {
	case http.MethodHead:
		resp = i.head(request)
	case http.MethodPost:
		resp = i.post(request)
	case http.MethodPut:
		resp = i.put(request)
	case http.MethodGet:
		resp = i.get(request)
	default:
		resp = responseNotAllowed
	}

	if resp != nil {
		resp.Request = request
	}

	return resp, nil
}

// head method for http.MethodHead. check if file is exist in blobs dir or manifests dir
func (i imageTransport) head(request *http.Request) *http.Response {
	if strings.HasSuffix(filepath.Dir(request.URL.Path), "blobs") { // blobs
		filename := filepath.Join(i.baseDir, "blobs", filepath.Base(request.URL.Path))
		if _, err := os.Stat(filename); err != nil {
			klog.V(4).ErrorS(err, "failed to stat blobs", "filename", filename)

			return responseNotFound
		}

		return responseOK
	} else if strings.HasSuffix(filepath.Dir(request.URL.Path), "manifests") { // manifests
		filename := filepath.Join(i.baseDir, request.Host, strings.TrimPrefix(request.URL.Path, apiPrefix))
		if _, err := os.Stat(filename); err != nil {
			klog.V(4).ErrorS(err, "failed to stat blobs", "filename", filename)

			return responseNotFound
		}

		file, err := os.ReadFile(filename)
		if err != nil {
			klog.V(4).ErrorS(err, "failed to read file", "filename", filename)

			return responseServerError
		}

		var data map[string]any
		if err := json.Unmarshal(file, &data); err != nil {
			klog.V(4).ErrorS(err, "failed to unmarshal file", "filename", filename)

			return responseServerError
		}

		mediaType, ok := data["mediaType"].(string)
		if !ok {
			klog.V(4).ErrorS(nil, "unknown mediaType", "filename", filename)

			return responseServerError
		}

		return &http.Response{
			Proto:      "Local",
			StatusCode: http.StatusOK,
			Header: http.Header{
				"Content-Type": []string{mediaType},
			},
			ContentLength: int64(len(file)),
		}
	}

	return responseNotAllowed
}

// post method for http.MethodPost, accept request.
func (i imageTransport) post(request *http.Request) *http.Response {
	if strings.HasSuffix(request.URL.Path, "/uploads/") {
		return &http.Response{
			Proto:      "Local",
			StatusCode: http.StatusAccepted,
			Header: http.Header{
				"Location": []string{filepath.Dir(request.URL.Path)},
			},
			Request: request,
		}
	}

	return responseNotAllowed
}

// put method for http.MethodPut, create file in blobs dir or manifests dir
func (i imageTransport) put(request *http.Request) *http.Response {
	if strings.HasSuffix(request.URL.Path, "/uploads") { // blobs
		defer request.Body.Close()

		filename := filepath.Join(i.baseDir, "blobs", request.URL.Query().Get("digest"))
		if err := os.MkdirAll(filepath.Dir(filename), os.ModePerm); err != nil {
			fmt.Println(err, "failed to create dir", "dir", filepath.Dir(filename))

			return responseServerError
		}

		file, err := os.OpenFile(filename, os.O_WRONLY|os.O_CREATE|os.O_TRUNC, os.ModePerm)
		if err != nil {
			fmt.Println(err, "failed to create file", "filename", filename)
			return responseServerError
		}

		defer func() {
			if err = file.Sync(); err != nil {
				fmt.Println(err, "failed to sync file", "filename", filename)
			}
			if err = file.Close(); err != nil {
				fmt.Println(err, "failed to close file", "filename", filename)
			}
		}()

		if _, err = io.Copy(file, request.Body); err != nil {
			fmt.Println(err, "failed to write file", "filename", filename)

			return responseServerError
		}

		return responseCreated
	} else if strings.HasSuffix(filepath.Dir(request.URL.Path), "/manifests") { // manifests
		body, err := io.ReadAll(request.Body)
		if err != nil {
			fmt.Println(err, "failed to read request")

			return responseServerError
		}
		defer request.Body.Close()

		filename := filepath.Join(i.baseDir, request.Host, strings.TrimPrefix(request.URL.Path, apiPrefix))
		if err := os.MkdirAll(filepath.Dir(filename), os.ModePerm); err != nil {
			fmt.Println(err, "failed to create dir", "dir", filepath.Dir(filename))

			return responseServerError
		}

		if err := os.WriteFile(filename, body, os.ModePerm); err != nil {
			fmt.Println(err, "failed to write file", "filename", filename)

			return responseServerError
		}

		return responseCreated
	}

	return responseNotAllowed
}

// get method for http.MethodGet, get file in blobs dir or manifest dir
func (i imageTransport) get(request *http.Request) *http.Response {
	if strings.HasSuffix(filepath.Dir(request.URL.Path), "blobs") { // blobs
		filename := filepath.Join(i.baseDir, "blobs", filepath.Base(request.URL.Path))
		if _, err := os.Stat(filename); err != nil {
			klog.V(4).ErrorS(err, "failed to stat blobs", "filename", filename)

			return responseNotFound
		}

		file, err := os.Open(filename)
		if err != nil {
			klog.V(4).ErrorS(err, "failed to read file", "filename", filename)

			return responseServerError
		}

		fStat, err := file.Stat()
		if err != nil {
			klog.V(4).ErrorS(err, "failed to read file", "filename", filename)

			return responseServerError
		}

		return &http.Response{
			Proto:         "Local",
			StatusCode:    http.StatusOK,
			ContentLength: fStat.Size(),
			Body:          file,
		}
	} else if strings.HasSuffix(filepath.Dir(request.URL.Path), "manifests") { // manifests
		filename := filepath.Join(i.baseDir, request.Host, strings.TrimPrefix(request.URL.Path, apiPrefix))
		if _, err := os.Stat(filename); err != nil {
			klog.V(4).ErrorS(err, "failed to stat blobs", "filename", filename)

			return responseNotFound
		}

		file, err := os.ReadFile(filename)
		if err != nil {
			klog.V(4).ErrorS(err, "failed to read file", "filename", filename)

			return responseServerError
		}

		var data map[string]any
		if err := json.Unmarshal(file, &data); err != nil {
			klog.V(4).ErrorS(err, "failed to unmarshal file data", "filename", filename)

			return responseServerError
		}

		mediaType, ok := data["mediaType"].(string)
		if !ok {
			klog.V(4).ErrorS(nil, "unknown mediaType", "filename", filename)

			return responseServerError
		}

		return &http.Response{
			Proto:      "Local",
			StatusCode: http.StatusOK,
			Header: http.Header{
				"Content-Type": []string{mediaType},
			},
			ContentLength: int64(len(file)),
			Body:          io.NopCloser(bytes.NewReader(file)),
		}
	}

	return responseNotAllowed
}

func normalizeImageNameSimple(image string) string {
	parts := strings.Split(image, "/")

	switch len(parts) {
	case 1:
		// image like: ubuntu -> docker.io/library/ubuntu
		return fmt.Sprintf("%s/library/%s", defaultRegistry, image)
	case 2:
		// image like: project/xx or registry/project
		firstPart := parts[0]
		if firstPart == "localhost" || (strings.Contains(firstPart, ".") || strings.Contains(firstPart, ":")) {
			return image
		}
		return fmt.Sprintf("%s/%s", defaultRegistry, image)
	default:
		// image like: registry/project/xx/sub
		firstPart := parts[0]
		if firstPart == "localhost" || (strings.Contains(firstPart, ".") || strings.Contains(firstPart, ":")) {
			return image
		}
		return fmt.Sprintf("%s/%s", defaultRegistry, image)
	}
}

func init() {
	utilruntime.Must(RegisterModule("image", ModuleImage))
}<|MERGE_RESOLUTION|>--- conflicted
+++ resolved
@@ -189,7 +189,6 @@
 }
 
 // pull retrieves images from a remote registry and stores them locally
-<<<<<<< HEAD
 func (i imagePullArgs) pull(ctx context.Context, platform []string) error {
 
 	manifests := i.manifests
@@ -275,26 +274,6 @@
 		_, err = oras.Copy(ctx, src, src.Reference.Reference, dst, "", oras.DefaultCopyOptions)
 		if err != nil {
 			err = errors.Wrapf(err, "failed to pull image %q to local dir", img)
-=======
-func (i imagePullArgs) pull(ctx context.Context, platform string) error {
-	for _, img := range i.manifests {
-		img = normalizeImageNameSimple(img)
-		src, err := remote.NewRepository(img)
-		if err != nil {
-			return errors.Wrapf(err, "failed to get remote image %s", img)
-		}
-		selectedAuth := selectAuth(img, i.auths)
-		src.Client = &auth.Client{
-			Client: &http.Client{
-				Transport: &http.Transport{
-					TLSClientConfig: &tls.Config{
-						InsecureSkipVerify: skipTLSVerifyFunc(selectedAuth, *i.skipTLSVerify),
-					},
-				},
-			},
-			Cache:      auth.NewCache(),
-			Credential: authFunc(selectedAuth),
->>>>>>> 782575f4
 		}
 		return err
 	}
@@ -425,7 +404,6 @@
 	}, nil
 }
 
-<<<<<<< HEAD
 func pushManifestWithLayers(ctx context.Context, srcRepo, dstRepo *remote.Repository, manifestInfo *manifestInfo) error {
 	var manifest imagev1.Manifest
 	if err := json.Unmarshal(manifestInfo.Content, &manifest); err != nil {
@@ -436,9 +414,6 @@
 	if err := copyBlob(ctx, srcRepo, dstRepo, manifest.Config); err != nil {
 		return fmt.Errorf("failed to copy config: %w", err)
 	}
-=======
-		src.PlainHTTP = plainHTTPFunc(selectedAuth, false)
->>>>>>> 782575f4
 
 	// push all layers
 	for _, layer := range manifest.Layers {
@@ -1204,28 +1179,28 @@
 
 		filename := filepath.Join(i.baseDir, "blobs", request.URL.Query().Get("digest"))
 		if err := os.MkdirAll(filepath.Dir(filename), os.ModePerm); err != nil {
-			fmt.Println(err, "failed to create dir", "dir", filepath.Dir(filename))
+			klog.V(4).ErrorS(err, "failed to create dir", "dir", filepath.Dir(filename))
 
 			return responseServerError
 		}
 
 		file, err := os.OpenFile(filename, os.O_WRONLY|os.O_CREATE|os.O_TRUNC, os.ModePerm)
 		if err != nil {
-			fmt.Println(err, "failed to create file", "filename", filename)
+			klog.V(4).ErrorS(err, "failed to create file", "filename", filename)
 			return responseServerError
 		}
 
 		defer func() {
 			if err = file.Sync(); err != nil {
-				fmt.Println(err, "failed to sync file", "filename", filename)
+				klog.V(4).ErrorS(err, "failed to sync file", "filename", filename)
 			}
 			if err = file.Close(); err != nil {
-				fmt.Println(err, "failed to close file", "filename", filename)
+				klog.V(4).ErrorS(err, "failed to close file", "filename", filename)
 			}
 		}()
 
 		if _, err = io.Copy(file, request.Body); err != nil {
-			fmt.Println(err, "failed to write file", "filename", filename)
+			klog.V(4).ErrorS(err, "failed to write file", "filename", filename)
 
 			return responseServerError
 		}
@@ -1234,7 +1209,7 @@
 	} else if strings.HasSuffix(filepath.Dir(request.URL.Path), "/manifests") { // manifests
 		body, err := io.ReadAll(request.Body)
 		if err != nil {
-			fmt.Println(err, "failed to read request")
+			klog.V(4).ErrorS(err, "failed to read request")
 
 			return responseServerError
 		}
@@ -1242,13 +1217,13 @@
 
 		filename := filepath.Join(i.baseDir, request.Host, strings.TrimPrefix(request.URL.Path, apiPrefix))
 		if err := os.MkdirAll(filepath.Dir(filename), os.ModePerm); err != nil {
-			fmt.Println(err, "failed to create dir", "dir", filepath.Dir(filename))
+			klog.V(4).ErrorS(err, "failed to create dir", "dir", filepath.Dir(filename))
 
 			return responseServerError
 		}
 
 		if err := os.WriteFile(filename, body, os.ModePerm); err != nil {
-			fmt.Println(err, "failed to write file", "filename", filename)
+			klog.V(4).ErrorS(err, "failed to write file", "filename", filename)
 
 			return responseServerError
 		}
