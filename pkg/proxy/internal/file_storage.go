/*
Copyright 2024 The KubeSphere Authors.

Licensed under the Apache License, Version 2.0 (the "License");
you may not use this file except in compliance with the License.
You may obtain a copy of the License at

    http://www.apache.org/licenses/LICENSE-2.0

Unless required by applicable law or agreed to in writing, software
distributed under the License is distributed on an "AS IS" BASIS,
WITHOUT WARRANTIES OR CONDITIONS OF ANY KIND, either express or implied.
See the License for the specific language governing permissions and
limitations under the License.
*/

package internal

import (
	"context"
	"os"
	"path/filepath"
	"reflect"
	"strings"
	"sync"

	"github.com/cockroachdb/errors"
	apierrors "k8s.io/apimachinery/pkg/api/errors"
	"k8s.io/apimachinery/pkg/api/meta"
	metav1 "k8s.io/apimachinery/pkg/apis/meta/v1"
	"k8s.io/apimachinery/pkg/apis/meta/v1/unstructured"
	"k8s.io/apimachinery/pkg/conversion"
	"k8s.io/apimachinery/pkg/runtime"
	"k8s.io/apimachinery/pkg/runtime/schema"
	"k8s.io/apimachinery/pkg/watch"
	apistorage "k8s.io/apiserver/pkg/storage"
	"k8s.io/apiserver/pkg/storage/storagebackend/factory"
	"k8s.io/klog/v2"
)

const (
	// when delete resource, add suffix deleteTagSuffix to the file name.
	// after delete event is handled, the file will be deleted from disk.
	deleteTagSuffix = "-deleted"
	// the file type of resource will store local.
	// NOTE: the variable will store in playbook dir, add file-suffix to distinct it.
	yamlSuffix = ".yaml"
)

func newFileStorage(prefix string, resource schema.GroupResource, codec runtime.Codec, newFunc func() runtime.Object) (apistorage.Interface, factory.DestroyFunc) {
	return &fileStorage{
			prefix:    prefix,
			versioner: apistorage.APIObjectVersioner{},
			resource:  resource,
			codec:     codec,
			newFunc:   newFunc,
		}, func() {
			// do nothing
		}
}

type fileStorage struct {
	prefix    string
	versioner apistorage.Versioner
	codec     runtime.Codec
	resource  schema.GroupResource

	newFunc func() runtime.Object
}

var _ apistorage.Interface = &fileStorage{}

// Versioner of local resource files.
func (s fileStorage) Versioner() apistorage.Versioner {
	return s.versioner
}

// Create local resource files.
func (s fileStorage) Create(_ context.Context, key string, obj, out runtime.Object, _ uint64) error {
	// set resourceVersion to obj
	metaObj, err := meta.Accessor(obj)
	if err != nil {
		return errors.Wrapf(err, "failed to get meta from object %q", key)
	}
	metaObj.SetResourceVersion("1")
	// create file to local disk
	if _, err := os.Stat(filepath.Dir(key)); err != nil {
		if !os.IsNotExist(err) {
			return errors.Wrapf(err, "failed to check dir %q", filepath.Dir(key))
		}
		if err := os.MkdirAll(filepath.Dir(key), os.ModePerm); err != nil {
			return errors.Wrapf(err, "failed to create dir %q", filepath.Dir(key))
		}
	}

	data, err := runtime.Encode(s.codec, obj)
	if err != nil {
		return errors.Wrapf(err, "failed to encode object %q", key)
	}
	if out != nil {
		if err := runtime.DecodeInto(s.codec, data, out); err != nil {
			return errors.Wrapf(err, "unable to decode the created object data for %q", key)
		}
	}
	// render to file
	if err := os.WriteFile(key+yamlSuffix, data, os.ModePerm); err != nil {
		return errors.Wrapf(err, "failed to create object %q", key)
	}

	return nil
}

// Delete local resource files.
func (s *fileStorage) Delete(ctx context.Context, key string, out runtime.Object, preconditions *apistorage.Preconditions, validateDeletion apistorage.ValidateObjectFunc, cachedExistingObject runtime.Object, opts apistorage.DeleteOptions) error {
	if cachedExistingObject != nil {
		out = cachedExistingObject
	} else {
		if err := s.Get(ctx, key, apistorage.GetOptions{}, out); err != nil {
			return err
		}
	}

	if err := preconditions.Check(key, out); err != nil {
		return errors.Wrapf(err, "failed to check preconditions for object %q", key)
	}

	if err := validateDeletion(ctx, out); err != nil {
		return err
	}

	// delete object: rename file to trigger watcher, it will actual delete by watcher.
	if err := os.Rename(key+yamlSuffix, key+yamlSuffix+deleteTagSuffix); err != nil {
		return errors.Wrapf(err, "failed to rename object %q to del-object %q", key+yamlSuffix, key+yamlSuffix+deleteTagSuffix)
	}

	return nil
}

// Watch local resource files.
func (s fileStorage) Watch(_ context.Context, key string, _ apistorage.ListOptions) (watch.Interface, error) {
	return newFileWatcher(s.prefix, key, s.codec, s.newFunc)
}

// Get local resource files.
func (s fileStorage) Get(_ context.Context, key string, _ apistorage.GetOptions, out runtime.Object) error {
	data, err := os.ReadFile(key + yamlSuffix)
	if err != nil {
		if os.IsNotExist(err) {
			// Return a NotFound error with dummy GroupResource and key as name.
			return apierrors.NewNotFound(s.resource, key)
		}
		return err
	}

	return runtime.DecodeInto(s.codec, data, out)
}

// GetList local resource files.
func (s fileStorage) GetList(_ context.Context, key string, opts apistorage.ListOptions, listObj runtime.Object) error {
	listPtr, err := meta.GetItemsPtr(listObj)
	if err != nil {
		return errors.Wrapf(err, "failed to get object list items of %q", key)
	}
	v, err := conversion.EnforcePtr(listPtr)
	if err != nil || v.Kind() != reflect.Slice {
		return errors.Wrapf(err, "need ptr to slice of %q", key)
	}

	// Build matching rules for resource version and continue key.
	resourceVersionMatchRule, continueKeyMatchRule, err := s.buildMatchRules(key, opts, &sync.Once{})
	if err != nil {
		return err
	}

	// Get the root entries in the directory corresponding to 'key'.
	rootEntries, isAllNamespace, err := s.getRootEntries(key)
	if err != nil {
		if os.IsNotExist(err) {
			// Return a NotFound error with dummy GroupResource and key as name.
			return apierrors.NewNotFound(s.resource, key)
		}
		return err
	}

	var lastKey string
	var hasMore bool
	// Iterate over root entries, processing either directories or files.
	for i, entry := range rootEntries {
		if isAllNamespace {
			// Process namespace directory.
			err = s.processNamespaceDirectory(key, entry, v, continueKeyMatchRule, resourceVersionMatchRule, &lastKey, &hasMore, opts, listObj)
		} else {
			// Process individual resource file.
			err = s.processResourceFile(key, entry, v, continueKeyMatchRule, resourceVersionMatchRule, &lastKey, opts, listObj)
		}
		if err != nil {
			if os.IsNotExist(err) {
				// Return a NotFound error with dummy GroupResource and key as name.
				return apierrors.NewNotFound(s.resource, key)
			}
			return err
		}
		// Check if we have reached the limit of results requested by the client.
		if opts.Predicate.Limit != 0 && int64(v.Len()) >= opts.Predicate.Limit {
			hasMore = i != len(rootEntries)-1

			break
		}
	}
	// Handle the final result after all entries have been processed.
	return s.handleResult(listObj, v, lastKey, hasMore)
}

// buildMatchRules creates the match rules for resource version and continue key based on the given options.
func (s fileStorage) buildMatchRules(key string, opts apistorage.ListOptions, startReadOnce *sync.Once) (func(uint64) bool, func(string) bool, error) {
	resourceVersionMatchRule := func(uint64) bool { return true }
	continueKeyMatchRule := func(key string) bool { return strings.HasSuffix(key, yamlSuffix) }

	switch {
	case opts.Recursive && opts.Predicate.Continue != "":
		// If continue token is present, set up a rule to start reading after the continueKey.
		continueKey, _, err := apistorage.DecodeContinue(opts.Predicate.Continue, key)
		if err != nil {
			return nil, nil, errors.Wrapf(err, "invalid continue token of %q", key)
		}

		continueKeyMatchRule = func(key string) bool {
			startRead := false
			if key == continueKey {
				startReadOnce.Do(func() { startRead = true })
			}

			return startRead && key != continueKey
		}
	case opts.ResourceVersion != "":
		// Handle resource version matching based on the provided match rule.
		parsedRV, err := s.versioner.ParseResourceVersion(opts.ResourceVersion)
		if err != nil {
			return nil, nil, errors.Wrapf(err, "invalid resource version of %q", key)
		}
		switch opts.ResourceVersionMatch {
		case metav1.ResourceVersionMatchNotOlderThan:
			resourceVersionMatchRule = func(u uint64) bool { return u >= parsedRV }
		case metav1.ResourceVersionMatchExact:
			resourceVersionMatchRule = func(u uint64) bool { return u == parsedRV }
		case "":
			// Legacy case: match all resource versions.
		default:
			return nil, nil, errors.Errorf("unknown ResourceVersionMatch value %q of %q", opts.ResourceVersionMatch, key)
		}
	}

	return resourceVersionMatchRule, continueKeyMatchRule, nil
}

// getRootEntries reads the directory entries at the given key path.
func (s fileStorage) getRootEntries(key string) ([]os.DirEntry, bool, error) {
	var allNamespace bool
	switch len(filepath.SplitList(strings.TrimPrefix(key, s.prefix))) {
	case 0: // read all namespace's resources
		// Traverse the resource storage directory. startRead after continueKey.
		// get all resources from key. key is runtimeDir
		allNamespace = true
	case 1: // read a namespace's resources
		// Traverse the resource storage directory. startRead after continueKey.
		// get all resources from key. key is runtimeDir
		allNamespace = false
	default:
		return nil, false, errors.Errorf("key is invalid: %s", key)
	}
	if _, err := os.Stat(key); err != nil {
		if !os.IsNotExist(err) {
			return nil, allNamespace, errors.Wrapf(err, "failed to stat path %q", key)
		}
		if err := os.MkdirAll(key, os.ModePerm); err != nil {
			return nil, allNamespace, errors.Wrapf(err, "failed to create dir %q", key)
		}
	}
	rootEntries, err := os.ReadDir(key)

	return rootEntries, allNamespace, err
}

// processNamespaceDirectory handles the traversal and processing of a namespace directory.
func (s fileStorage) processNamespaceDirectory(key string, ns os.DirEntry, v reflect.Value, continueKeyMatchRule func(string) bool, resourceVersionMatchRule func(uint64) bool, lastKey *string, hasMore *bool, opts apistorage.ListOptions, listObj runtime.Object) error {
	if !ns.IsDir() {
		// only need dir. skip
		return nil
	}
	nsDir := filepath.Join(key, ns.Name())
	entries, err := os.ReadDir(nsDir)
	if err != nil {
		if os.IsNotExist(err) {
			return nil
		}

		return errors.Wrapf(err, "failed to read dir %q", nsDir)
	}

	for _, entry := range entries {
		err := s.processResourceFile(nsDir, entry, v, continueKeyMatchRule, resourceVersionMatchRule, lastKey, opts, listObj)
		if err != nil {
			return err
		}
		// Check if we have reached the limit of results requested by the client.
		if opts.Predicate.Limit != 0 && int64(v.Len()) >= opts.Predicate.Limit {
			*hasMore = true

			return nil
		}
	}

	return nil
}

// processResourceFile handles reading, decoding, and processing a single resource file.
func (s fileStorage) processResourceFile(parentDir string, entry os.DirEntry, v reflect.Value, continueKeyMatchRule func(string) bool, resourceVersionMatchRule func(uint64) bool, lastKey *string, opts apistorage.ListOptions, listObj runtime.Object) error {
	if entry.IsDir() {
		// only need file. skip
		return nil
	}
	currentKey := filepath.Join(parentDir, entry.Name())
	if !continueKeyMatchRule(currentKey) {
		return nil
	}

	data, err := os.ReadFile(currentKey)
	if err != nil {
		return errors.Wrapf(err, "failed to read object %q", currentKey)
	}

	obj, _, err := s.codec.Decode(data, nil, getNewItem(listObj, v))
	if err != nil {
		return errors.Wrapf(err, "failed to decode object %q", currentKey)
	}

	metaObj, err := meta.Accessor(obj)
	if err != nil {
		return errors.Wrapf(err, "failed to get object %q meta", currentKey)
	}

	rv, err := s.versioner.ParseResourceVersion(metaObj.GetResourceVersion())
	if err != nil {
		return errors.Wrapf(err, "failed to parse resource version %q", metaObj.GetResourceVersion())
	}

	// Apply the resource version match rule.
	if !resourceVersionMatchRule(rv) {
		return nil
	}

	// Check if the object matches the given predicate.
	if matched, err := opts.Predicate.Matches(obj); err == nil && matched {
		v.Set(reflect.Append(v, reflect.ValueOf(obj).Elem()))
		*lastKey = currentKey
	}

	return nil
}

// handleResult processes and finalizes the result before returning it.
func (s fileStorage) handleResult(listObj runtime.Object, v reflect.Value, lastKey string, hasMore bool) error {
	if v.IsNil() {
		v.Set(reflect.MakeSlice(v.Type(), 0, 0))
	}

	if hasMore {
		// If there are more results, set the continuation token for the next query.
		next, err := apistorage.EncodeContinue(lastKey+"\x00", "", 0)
		if err != nil {
			return errors.Wrapf(err, "failed to encode continue %q", lastKey)
		}

		return s.versioner.UpdateList(listObj, 1, next, nil)
	}

	// If no more results, return the final list without continuation.
	return s.versioner.UpdateList(listObj, 1, "", nil)
}

// GuaranteedUpdate local resource file.
func (s fileStorage) GuaranteedUpdate(ctx context.Context, key string, destination runtime.Object, ignoreNotFound bool, preconditions *apistorage.Preconditions, tryUpdate apistorage.UpdateFunc, cachedExistingObject runtime.Object) error {
	var oldObj runtime.Object
	if cachedExistingObject != nil {
		oldObj = cachedExistingObject
	} else {
		oldObj = s.newFunc()
		if err := s.Get(ctx, key, apistorage.GetOptions{IgnoreNotFound: ignoreNotFound}, oldObj); err != nil {
			return err
		}
	}
	if err := preconditions.Check(key, oldObj); err != nil {
		return errors.Wrapf(err, "failed to check preconditions %q", key)
	}
	// set resourceVersion to obj
	metaObj, err := meta.Accessor(oldObj)
	if err != nil {
		return errors.Wrapf(err, "failed to get object %q meta", filepath.Dir(key))
	}
	oldVersion, err := s.versioner.ParseResourceVersion(metaObj.GetResourceVersion())
	if err != nil {
		return errors.Wrapf(err, "failed to parse resource version %q", metaObj.GetResourceVersion())
	}
	out, _, err := tryUpdate(oldObj, apistorage.ResponseMeta{ResourceVersion: oldVersion + 1})
	if err != nil {
		return err
	}

	data, err := runtime.Encode(s.codec, out)
	if err != nil {
		return errors.Wrapf(err, "failed to encode resource file %q", key)
	}
	// render to destination
	if destination != nil {
		if err := runtime.DecodeInto(s.codec, data, destination); err != nil {
			return errors.Wrapf(err, "unable to decode the updated object data for %q", key)
		}
	}
	// render to file
	if err := os.WriteFile(key+yamlSuffix, data, os.ModePerm); err != nil {
		return errors.Wrapf(err, "failed to create resource file %q", key)
	}

	return nil
}

// Stats implements storage.Interface.
func (s *fileStorage) Stats(ctx context.Context) (apistorage.Stats, error) {
	return apistorage.Stats{}, nil
}

// ReadinessCheck implements storage.Interface.
func (s *fileStorage) ReadinessCheck() error {
	// Ensure the storage root exists and is accessible.
	if s.prefix == "" {
		return errors.New("storage prefix is empty")
	}

	info, err := os.Stat(s.prefix)
	if err != nil {
		return errors.Wrapf(err, "storage prefix %q is not accessible", s.prefix)
	}

	if !info.IsDir() {
		return errors.Errorf("storage prefix %q is not a directory", s.prefix)
	}

	return nil
}

// RequestWatchProgress do nothing.
func (s fileStorage) RequestWatchProgress(context.Context) error {
	return nil
}

<<<<<<< HEAD
// GetCurrentResourceVersion implements storage.Interface.
func (s *fileStorage) GetCurrentResourceVersion(ctx context.Context) (uint64, error) {
	return 0, nil
}

// SetKeysFunc implements storage.Interface.
func (s *fileStorage) SetKeysFunc(apistorage.KeysFunc) {
	// no-op: file storage does not support key override
}

func (s fileStorage) CompactRevision() int64 {
	return 0
}

// decode decodes value of bytes into object. It will also set the object resource version to rev.
// On success, objPtr would be set to the object.
func decode(codec runtime.Codec, value []byte, objPtr runtime.Object) error {
	if _, err := conversion.EnforcePtr(objPtr); err != nil {
		return errors.Wrap(err, "failed to convert output object to pointer")
	}
	_, _, err := codec.Decode(value, nil, objPtr)
	if err != nil {
		return errors.Wrap(err, "failed to decode output object")
	}

	return nil
}

=======
>>>>>>> d446bb00
func getNewItem(listObj runtime.Object, v reflect.Value) runtime.Object {
	// For unstructured lists with a target group/version, preserve the group/version in the instantiated list items
	if unstructuredList, isUnstructured := listObj.(*unstructured.UnstructuredList); isUnstructured {
		if apiVersion := unstructuredList.GetAPIVersion(); apiVersion != "" {
			return &unstructured.Unstructured{Object: map[string]any{"apiVersion": apiVersion}}
		}
	}
	// Otherwise just instantiate an empty item
	elem := v.Type().Elem()
	if obj, ok := reflect.New(elem).Interface().(runtime.Object); ok {
		return obj
	}
	klog.V(6).Info("elem is not runtime.Object")

	return nil
}<|MERGE_RESOLUTION|>--- conflicted
+++ resolved
@@ -453,7 +453,6 @@
 	return nil
 }
 
-<<<<<<< HEAD
 // GetCurrentResourceVersion implements storage.Interface.
 func (s *fileStorage) GetCurrentResourceVersion(ctx context.Context) (uint64, error) {
 	return 0, nil
@@ -464,26 +463,12 @@
 	// no-op: file storage does not support key override
 }
 
+// CompactRevision returns the compacted revision number for fileStorage.
+// Since fileStorage does not manage revisions, this always returns 0.
 func (s fileStorage) CompactRevision() int64 {
 	return 0
 }
 
-// decode decodes value of bytes into object. It will also set the object resource version to rev.
-// On success, objPtr would be set to the object.
-func decode(codec runtime.Codec, value []byte, objPtr runtime.Object) error {
-	if _, err := conversion.EnforcePtr(objPtr); err != nil {
-		return errors.Wrap(err, "failed to convert output object to pointer")
-	}
-	_, _, err := codec.Decode(value, nil, objPtr)
-	if err != nil {
-		return errors.Wrap(err, "failed to decode output object")
-	}
-
-	return nil
-}
-
-=======
->>>>>>> d446bb00
 func getNewItem(listObj runtime.Object, v reflect.Value) runtime.Object {
 	// For unstructured lists with a target group/version, preserve the group/version in the instantiated list items
 	if unstructuredList, isUnstructured := listObj.(*unstructured.UnstructuredList); isUnstructured {
