--- conflicted
+++ resolved
@@ -80,7 +80,6 @@
 	if mgr.KsEnable {
 		mgr.Logger.Infoln(`Installation is complete.
 
-<<<<<<< HEAD
 Please check the result using the command:
 
        kubectl logs -n kubesphere-system $(kubectl get pod -n kubesphere-system -l app=ks-install -o jsonpath='{.items[0].metadata.name}') -f
@@ -89,9 +88,7 @@
 	} else {
 		mgr.Logger.Infoln("Congradulations! Installation is successful.")
 	}
-=======
-	mgr.Logger.Infoln("Installation is complete. Please check the result using the command kubectl logs pods/ks-installer-xxxx -n kubesphere-system")
->>>>>>> a57e312c
+
 
 	return nil
 }
