{
  "projectName": "kubekey",
  "projectOwner": "kubesphere",
  "repoType": "github",
  "repoHost": "https://github.com",
  "files": [
    "README.md",
    "CONTRIBUTORS.md",
    "README_zh-CN.md"
  ],
  "imageSize": 100,
  "commit": true,
  "commitConvention": "none",
  "contributors": [
    {
      "login": "pixiake",
      "name": "pixiake",
      "avatar_url": "https://avatars0.githubusercontent.com/u/22290449?v=4",
      "profile": "https://github.com/pixiake",
      "contributions": [
        "code",
        "doc"
      ]
    },
    {
      "login": "Forest-L",
      "name": "Forest",
      "avatar_url": "https://avatars2.githubusercontent.com/u/50984129?v=4",
      "profile": "https://github.com/Forest-L",
      "contributions": [
        "code",
        "doc"
      ]
    },
    {
      "login": "rayzhou2017",
      "name": "rayzhou2017",
      "avatar_url": "https://avatars2.githubusercontent.com/u/28859385?v=4",
      "profile": "https://kubesphere.io/",
      "contributions": [
        "code",
        "doc"
      ]
    },
    {
      "login": "shaowenchen",
      "name": "shaowenchen",
      "avatar_url": "https://avatars2.githubusercontent.com/u/43693241?v=4",
      "profile": "https://www.chenshaowen.com/",
      "contributions": [
        "code",
        "doc"
      ]
    },
    {
      "login": "LinuxSuRen",
      "name": "Zhao Xiaojie",
      "avatar_url": "https://avatars1.githubusercontent.com/u/1450685?v=4",
      "profile": "http://surenpi.com/",
      "contributions": [
        "code",
        "doc"
      ]
    },
    {
      "login": "zackzhangkai",
      "name": "Zack Zhang",
      "avatar_url": "https://avatars1.githubusercontent.com/u/20178386?v=4",
      "profile": "https://github.com/zackzhangkai",
      "contributions": [
        "code"
      ]
    },
    {
      "login": "akhilerm",
      "name": "Akhil Mohan",
      "avatar_url": "https://avatars1.githubusercontent.com/u/7610845?v=4",
      "profile": "https://akhilerm.com/",
      "contributions": [
        "code"
      ]
    },
    {
      "login": "FeynmanZhou",
      "name": "pengfei",
      "avatar_url": "https://avatars3.githubusercontent.com/u/40452856?v=4",
      "profile": "https://github.com/FeynmanZhou",
      "contributions": [
        "doc"
      ]
    },
    {
      "login": "min-zh",
      "name": "min zhang",
      "avatar_url": "https://avatars1.githubusercontent.com/u/35321102?v=4",
      "profile": "https://github.com/min-zh",
      "contributions": [
        "code",
        "doc"
      ]
    },
    {
      "login": "zgldh",
      "name": "zgldh",
      "avatar_url": "https://avatars1.githubusercontent.com/u/312404?v=4",
      "profile": "https://github.com/zgldh",
      "contributions": [
        "code"
      ]
    },
    {
      "login": "xrjk",
      "name": "xrjk",
      "avatar_url": "https://avatars0.githubusercontent.com/u/16330256?v=4",
      "profile": "https://github.com/xrjk",
      "contributions": [
        "code"
      ]
    },
    {
      "login": "stoneshi-yunify",
      "name": "yonghongshi",
      "avatar_url": "https://avatars2.githubusercontent.com/u/70880165?v=4",
      "profile": "https://github.com/stoneshi-yunify",
      "contributions": [
        "code"
      ]
    },
    {
      "login": "shenhonglei",
      "name": "Honglei",
      "avatar_url": "https://avatars2.githubusercontent.com/u/20896372?v=4",
      "profile": "https://github.com/shenhonglei",
      "contributions": [
        "doc"
      ]
    },
    {
      "login": "liucy1983",
      "name": "liucy1983",
      "avatar_url": "https://avatars2.githubusercontent.com/u/2360302?v=4",
      "profile": "https://github.com/liucy1983",
      "contributions": [
        "code"
      ]
    },
    {
      "login": "lilien1010",
      "name": "Lien",
      "avatar_url": "https://avatars1.githubusercontent.com/u/3814966?v=4",
      "profile": "https://github.com/lilien1010",
      "contributions": [
        "doc"
      ]
    },
    {
      "login": "klj890",
      "name": "Tony Wang",
      "avatar_url": "https://avatars3.githubusercontent.com/u/19380605?v=4",
      "profile": "https://github.com/klj890",
      "contributions": [
        "doc"
      ]
    },
    {
      "login": "hlwanghl",
      "name": "Hongliang Wang",
      "avatar_url": "https://avatars3.githubusercontent.com/u/4861515?v=4",
      "profile": "https://github.com/hlwanghl",
      "contributions": [
        "code"
      ]
    },
    {
      "login": "fafucoder",
      "name": "dawn",
      "avatar_url": "https://avatars0.githubusercontent.com/u/16442491?v=4",
      "profile": "https://fafucoder.github.io/",
      "contributions": [
        "code"
      ]
    },
    {
      "login": "duanjiong",
      "name": "Duan Jiong",
      "avatar_url": "https://avatars1.githubusercontent.com/u/3678855?v=4",
      "profile": "https://github.com/duanjiong",
      "contributions": [
        "code"
      ]
    },
    {
      "login": "calvinyv",
      "name": "calvinyv",
      "avatar_url": "https://avatars3.githubusercontent.com/u/28883416?v=4",
      "profile": "https://github.com/calvinyv",
      "contributions": [
        "doc"
      ]
    },
    {
      "login": "benjaminhuo",
      "name": "Benjamin Huo",
      "avatar_url": "https://avatars2.githubusercontent.com/u/18525465?v=4",
      "profile": "https://github.com/benjaminhuo",
      "contributions": [
        "doc"
      ]
    },
    {
      "login": "Sherlock113",
      "name": "Sherlock113",
      "avatar_url": "https://avatars2.githubusercontent.com/u/65327072?v=4",
      "profile": "https://github.com/Sherlock113",
      "contributions": [
        "doc"
      ]
    },
    {
      "login": "Fuchange",
      "name": "fu_changjie",
      "avatar_url": "https://avatars1.githubusercontent.com/u/31716848?v=4",
      "profile": "https://github.com/Fuchange",
      "contributions": [
        "doc"
      ]
    },
    {
      "login": "yuswift",
      "name": "yuswift",
      "avatar_url": "https://avatars1.githubusercontent.com/u/37265389?v=4",
      "profile": "https://github.com/yuswift",
      "contributions": [
        "code"
      ]
    },
    {
      "login": "ruiyaoOps",
      "name": "ruiyaoOps",
      "avatar_url": "https://avatars.githubusercontent.com/u/35256376?v=4",
      "profile": "https://github.com/ruiyaoOps",
      "contributions": [
        "doc"
      ]
    },
    {
      "login": "lxm",
      "name": "LXM",
      "avatar_url": "https://avatars.githubusercontent.com/u/1918195?v=4",
      "profile": "http://www.luxingmin.com",
      "contributions": [
        "doc"
      ]
    },
    {
      "login": "sbhnet",
      "name": "sbhnet",
      "avatar_url": "https://avatars.githubusercontent.com/u/2368131?v=4",
      "profile": "https://github.com/sbhnet",
      "contributions": [
        "code"
      ]
    },
    {
      "login": "misteruly",
      "name": "misteruly",
      "avatar_url": "https://avatars.githubusercontent.com/u/31399968?v=4",
      "profile": "https://github.com/misteruly",
      "contributions": [
        "code"
      ]
    },
    {
      "login": "JohnNiang",
      "name": "John Niang",
      "avatar_url": "https://avatars.githubusercontent.com/u/16865714?v=4",
      "profile": "https://johnniang.me",
      "contributions": [
        "doc"
      ]
    },
    {
      "login": "alimy",
      "name": "Michael Li",
      "avatar_url": "https://avatars.githubusercontent.com/u/10525842?v=4",
      "profile": "https://alimy.me",
      "contributions": [
        "code"
      ]
    },
    {
      "login": "duguhaotian",
      "name": "独孤昊天",
      "avatar_url": "https://avatars.githubusercontent.com/u/3174621?v=4",
      "profile": "https://github.com/duguhaotian",
      "contributions": [
        "code"
      ]
    },
    {
      "login": "lshmouse",
      "name": "Liu Shaohui",
      "avatar_url": "https://avatars.githubusercontent.com/u/118687?v=4",
      "profile": "https://github.com/lshmouse",
      "contributions": [
        "code"
      ]
    },
    {
      "login": "24sama",
      "name": "Leo Li",
      "avatar_url": "https://avatars.githubusercontent.com/u/43993589?v=4",
      "profile": "https://github.com/24sama",
      "contributions": [
        "code"
      ]
    },
    {
      "login": "RolandMa1986",
      "name": "Roland",
      "avatar_url": "https://avatars.githubusercontent.com/u/1720333?v=4",
      "profile": "https://github.com/RolandMa1986",
      "contributions": [
        "code"
      ]
    },
    {
      "login": "vinsonzou",
      "name": "Vinson Zou",
      "avatar_url": "https://avatars.githubusercontent.com/u/2347587?v=4",
      "profile": "https://ops.m114.org",
      "contributions": [
        "doc"
      ]
    },
    {
      "login": "tagGeeY",
      "name": "tag_gee_y",
      "avatar_url": "https://avatars.githubusercontent.com/u/35259969?v=4",
      "profile": "https://github.com/tagGeeY",
      "contributions": [
        "code"
      ]
    },
    {
      "login": "liulangwa",
      "name": "codebee",
      "avatar_url": "https://avatars.githubusercontent.com/u/25916792?v=4",
      "profile": "https://github.com/liulangwa",
      "contributions": [
        "code"
      ]
    },
    {
      "login": "TheApeMachine",
      "name": "Daniel Owen van Dommelen",
      "avatar_url": "https://avatars.githubusercontent.com/u/9572060?v=4",
      "profile": "https://github.com/TheApeMachine",
      "contributions": [
        "ideas"
      ]
    },
    {
      "login": "Naidile-P-N",
      "name": "Naidile P N",
      "avatar_url": "https://avatars.githubusercontent.com/u/29476402?v=4",
      "profile": "https://github.com/Naidile-P-N",
      "contributions": [
        "code"
      ]
    },
    {
      "login": "haiker2011",
      "name": "Haiker Sun",
      "avatar_url": "https://avatars.githubusercontent.com/u/8073429?v=4",
      "profile": "https://github.com/haiker2011",
      "contributions": [
        "code"
      ]
    },
    {
      "login": "yj-cloud",
      "name": "Jing Yu",
      "avatar_url": "https://avatars.githubusercontent.com/u/19648473?v=4",
      "profile": "https://github.com/yj-cloud",
      "contributions": [
        "code"
      ]
    },
    {
      "login": "chaunceyjiang",
      "name": "Chauncey",
      "avatar_url": "https://avatars.githubusercontent.com/u/17962021?v=4",
      "profile": "https://github.com/chaunceyjiang",
      "contributions": [
        "code"
      ]
    },
    {
      "login": "tanguofu",
      "name": "Tan Guofu",
      "avatar_url": "https://avatars.githubusercontent.com/u/87045830?v=4",
      "profile": "https://github.com/tanguofu",
      "contributions": [
        "code"
      ]
    },
    {
      "login": "lvillis",
      "name": "lvillis",
      "avatar_url": "https://avatars.githubusercontent.com/u/56720445?v=4",
      "profile": "https://github.com/lvillis",
      "contributions": [
        "doc"
      ]
    },
    {
      "login": "vincenthe11",
      "name": "Vincent He",
      "avatar_url": "https://avatars.githubusercontent.com/u/8400716?v=4",
      "profile": "https://github.com/vincenthe11",
      "contributions": [
        "code"
      ]
    },
    {
      "login": "tpiperatgod",
      "name": "laminar",
      "avatar_url": "https://avatars.githubusercontent.com/u/2360535?v=4",
      "profile": "https://laminar.fun/",
      "contributions": [
        "code"
      ]
    },
    {
      "login": "cumirror",
      "name": "tongjin",
      "avatar_url": "https://avatars.githubusercontent.com/u/2455429?v=4",
      "profile": "https://github.com/cumirror",
      "contributions": [
        "code"
      ]
    },
    {
      "login": "muzi502",
      "name": "Reimu",
      "avatar_url": "https://avatars.githubusercontent.com/u/42566386?v=4",
      "profile": "http://k8s.li",
      "contributions": [
        "code"
      ]
    },
    {
      "login": "eltociear",
      "name": "Ikko Ashimine",
      "avatar_url": "https://avatars.githubusercontent.com/u/22633385?v=4",
      "profile": "https://bandism.net/",
      "contributions": [
        "doc"
      ]
    },
    {
      "login": "yeya24",
      "name": "Ben Ye",
      "avatar_url": "https://avatars.githubusercontent.com/u/25150124?v=4",
      "profile": "https://yeya24.github.io/",
      "contributions": [
        "code"
      ]
    },
    {
      "login": "yinheli",
      "name": "yinheli",
      "avatar_url": "https://avatars.githubusercontent.com/u/235094?v=4",
      "profile": "https://github.com/yinheli",
      "contributions": [
        "code"
      ]
    },
    {
      "login": "hellocn9",
      "name": "hellocn9",
      "avatar_url": "https://avatars.githubusercontent.com/u/102210430?v=4",
      "profile": "https://github.com/hellocn9",
      "contributions": [
        "code"
      ]
    },
    {
      "login": "brandan-schmitz",
      "name": "Brandan Schmitz",
      "avatar_url": "https://avatars.githubusercontent.com/u/6267549?v=4",
      "profile": "https://github.com/brandan-schmitz",
      "contributions": [
        "code"
      ]
    },
    {
      "login": "yjqg6666",
      "name": "yjqg6666",
      "avatar_url": "https://avatars.githubusercontent.com/u/1879641?v=4",
      "profile": "https://github.com/yjqg6666",
      "contributions": [
        "doc",
        "code"
      ]
    },
    {
      "login": "zaunist",
      "name": "失眠是真滴难受",
      "avatar_url": "https://avatars.githubusercontent.com/u/38528079?v=4",
      "profile": "https://github.com/zaunist",
      "contributions": [
        "code"
      ]
    },
    {
      "login": "mangoGoForward",
      "name": "mango",
      "avatar_url": "https://avatars.githubusercontent.com/u/35127166?v=4",
      "profile": "https://github.com/mangoGoForward",
      "contributions": [
        "review"
      ]
    },
    {
      "login": "wenwutang1",
      "name": "wenwutang",
      "avatar_url": "https://avatars.githubusercontent.com/u/45817987?v=4",
      "profile": "https://github.com/wenwutang1",
      "contributions": [
        "code"
      ]
    },
    {
      "login": "kuops",
      "name": "Shiny Hou",
      "avatar_url": "https://avatars.githubusercontent.com/u/18283256?v=4",
      "profile": "http://kuops.com",
      "contributions": [
        "code"
      ]
    },
    {
      "login": "zhouqiu0103",
      "name": "zhouqiu0103",
      "avatar_url": "https://avatars.githubusercontent.com/u/108912268?v=4",
      "profile": "https://github.com/zhouqiu0103",
      "contributions": [
        "code"
      ]
    },
    {
      "login": "77yu77",
      "name": "77yu77",
      "avatar_url": "https://avatars.githubusercontent.com/u/73932296?v=4",
      "profile": "https://github.com/77yu77",
      "contributions": [
        "code"
      ]
    },
    {
      "login": "hzhhong",
      "name": "hzhhong",
      "avatar_url": "https://avatars.githubusercontent.com/u/83079531?v=4",
      "profile": "https://github.com/hzhhong",
      "contributions": [
        "code"
      ]
    },
    {
      "login": "arugal",
      "name": "zhang-wei",
      "avatar_url": "https://avatars.githubusercontent.com/u/26432832?v=4",
      "profile": "https://github.com/arugal",
      "contributions": [
        "code"
      ]
    },
    {
      "login": "xiaods",
      "name": "Deshi Xiao",
      "avatar_url": "https://avatars.githubusercontent.com/u/37678?v=4",
      "profile": "https://twitter.com/xds2000",
      "contributions": [
        "code",
        "doc"
      ]
    },
    {
      "login": "besscroft",
      "name": "besscroft",
      "avatar_url": "https://avatars.githubusercontent.com/u/33775809?v=4",
      "profile": "https://besscroft.com",
      "contributions": [
        "doc"
      ]
    },
    {
      "login": "zhangzhiqiangcs",
      "name": "张志强",
      "avatar_url": "https://avatars.githubusercontent.com/u/8319897?v=4",
      "profile": "https://github.com/zhangzhiqiangcs",
      "contributions": [
        "code"
      ]
    },
    {
      "login": "lwabish",
      "name": "lwabish",
      "avatar_url": "https://avatars.githubusercontent.com/u/7044019?v=4",
      "profile": "https://github.com/lwabish",
      "contributions": [
        "code",
        "doc"
      ]
    },
    {
      "login": "qyz87",
      "name": "qyz87",
      "avatar_url": "https://avatars.githubusercontent.com/u/36068894?v=4",
      "profile": "https://github.com/qyz87",
      "contributions": [
        "code"
      ]
    },
    {
      "login": "fangzhengjin",
      "name": "ZhengJin Fang",
      "avatar_url": "https://avatars.githubusercontent.com/u/12680972?v=4",
      "profile": "https://github.com/fangzhengjin",
      "contributions": [
        "code"
      ]
    },
    {
      "login": "ExerciseBook",
      "name": "Eric_Lian",
      "avatar_url": "https://avatars.githubusercontent.com/u/6327311?v=4",
      "profile": "http://lhr.wiki",
      "contributions": [
        "code"
      ]
    },
    {
      "login": "nicognaW",
      "name": "nicognaw",
      "avatar_url": "https://avatars.githubusercontent.com/u/66731869?v=4",
      "profile": "https://github.com/nicognaW",
      "contributions": [
        "code"
      ]
    },
    {
      "login": "deqingLv",
      "name": "吕德庆",
      "avatar_url": "https://avatars.githubusercontent.com/u/6064297?v=4",
      "profile": "https://github.com/deqingLv",
      "contributions": [
        "code"
      ]
    },
    {
      "login": "littleplus",
      "name": "littleplus",
      "avatar_url": "https://avatars.githubusercontent.com/u/11694750?v=4",
      "profile": "https://github.com/littleplus",
      "contributions": [
        "code"
      ]
    },
    {
      "login": "Nello-Angelo",
      "name": "Konstantin",
      "avatar_url": "https://avatars.githubusercontent.com/u/82488489?v=4",
      "profile": "https://www.linkedin.com/in/%D0%BA%D0%BE%D0%BD%D1%81%D1%82%D0%B0%D0%BD%D1%82%D0%B8%D0%BD-%D0%B0%D0%BA%D0%B0%D0%BA%D0%B8%D0%B5%D0%B2-13130b1b4/",
      "contributions": [
        "ideas"
      ]
    },
    {
      "login": "kiragoo",
      "name": "kiragoo",
      "avatar_url": "https://avatars.githubusercontent.com/u/7400711?v=4",
      "profile": "https://kiragoo.github.io",
      "contributions": [
        "code"
      ]
    },
    {
      "login": "jojotong",
      "name": "jojotong",
      "avatar_url": "https://avatars.githubusercontent.com/u/100849526?v=4",
      "profile": "https://github.com/jojotong",
      "contributions": [
        "code"
      ]
    },
    {
      "login": "littleBlackHouse",
      "name": "littleBlackHouse",
      "avatar_url": "https://avatars.githubusercontent.com/u/54946465?v=4",
      "profile": "https://github.com/littleBlackHouse",
      "contributions": [
        "code",
        "doc"
      ]
    },
    {
      "login": "testwill",
      "name": "guangwu",
      "avatar_url": "https://avatars.githubusercontent.com/u/8717479?v=4",
      "profile": "https://github.com/testwill",
      "contributions": [
        "code",
        "doc"
      ]
    },
    {
      "login": "wongearl",
      "name": "wongearl",
      "avatar_url": "https://avatars.githubusercontent.com/u/36498442?v=4",
      "profile": "https://github.com/wongearl",
      "contributions": [
        "code"
      ]
    },
    {
      "login": "wenwenxiong",
      "name": "wenwenxiong",
      "avatar_url": "https://avatars.githubusercontent.com/u/10548812?v=4",
      "profile": "https://github.com/wenwenxiong",
      "contributions": [
        "code"
      ]
    },
    {
<<<<<<< HEAD
      "login": "BaiMeow",
      "name": "柏喵Sakura",
      "avatar_url": "https://avatars.githubusercontent.com/u/38121125?v=4",
      "profile": "https://baimeow.cn/",
      "contributions": [
        "code"
=======
      "login": "cuishuang",
      "name": "cui fliter",
      "avatar_url": "https://avatars.githubusercontent.com/u/15921519?v=4",
      "profile": "https://dashen.tech",
      "contributions": [
        "doc"
>>>>>>> e3b9c7fa
      ]
    }
  ],
  "contributorsPerLine": 7,
  "skipCi": true,
  "commitType": "docs"
}<|MERGE_RESOLUTION|>--- conflicted
+++ resolved
@@ -735,21 +735,21 @@
       ]
     },
     {
-<<<<<<< HEAD
       "login": "BaiMeow",
       "name": "柏喵Sakura",
       "avatar_url": "https://avatars.githubusercontent.com/u/38121125?v=4",
       "profile": "https://baimeow.cn/",
       "contributions": [
         "code"
-=======
+      ]
+    },
+    {
       "login": "cuishuang",
       "name": "cui fliter",
       "avatar_url": "https://avatars.githubusercontent.com/u/15921519?v=4",
       "profile": "https://dashen.tech",
       "contributions": [
         "doc"
->>>>>>> e3b9c7fa
       ]
     }
   ],
