--- conflicted
+++ resolved
@@ -14,12 +14,8 @@
 | pull.auths.username | 用于认证远程仓库的用户名 | 字符串 | 否 | - |
 | pull.auths.password | 用于认证远程仓库的密码 | 字符串 | 否 | - |
 | pull.auths.insecure | 是否跳过当前远程仓库的tls认证 | bool | 否 | - |
-<<<<<<< HEAD
+| pull.auths.plain_http | 是否使用http访问远程仓库 | bool | 否 | - |
 | pull.platform | 镜像的架构信息 | 字符串数组 | 否 | - |
-=======
-| pull.auths.plain_http | 是否使用http访问远程仓库 | bool | 否 | - |
-| pull.platform | 镜像的架构信息 | 字符串 | 否 | - |
->>>>>>> b7f6e190
 | pull.skip_tls_verify | 默认的是否跳过远程仓库的tls认证 | bool | 否 | - |
 | push | 从本地目录中推送镜像到远程仓库 | map | 否 | - |
 | push.images_dir | 镜像存放的本地目录 | 字符串 | 否 | - |
